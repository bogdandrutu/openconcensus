--- conflicted
+++ resolved
@@ -39,11 +39,7 @@
    * @return TracerProvider returned by {@link OpenTelemetry#getTracerProvider()}.
    * @since 0.1.0
    */
-<<<<<<< HEAD
-  public static TracerSdkProvider getTracerProvider() {
-=======
   public static TracerSdkProvider getTracerRegistry() {
->>>>>>> 6ca3d1de
     return (TracerSdkProvider) OpenTelemetry.getTracerProvider();
   }
 
@@ -53,11 +49,7 @@
    * @return MeterProvider returned by {@link OpenTelemetry#getMeterProvider()}.
    * @since 0.1.0
    */
-<<<<<<< HEAD
-  public static MeterSdkProvider getMeterProvider() {
-=======
   public static MeterSdkProvider getMeterRegistry() {
->>>>>>> 6ca3d1de
     return (MeterSdkProvider) OpenTelemetry.getMeterProvider();
   }
 
