/*
 * Copyright 2019, OpenTelemetry Authors
 *
 * Licensed under the Apache License, Version 2.0 (the "License");
 * you may not use this file except in compliance with the License.
 * You may obtain a copy of the License at
 *
 *     http://www.apache.org/licenses/LICENSE-2.0
 *
 * Unless required by applicable law or agreed to in writing, software
 * distributed under the License is distributed on an "AS IS" BASIS,
 * WITHOUT WARRANTIES OR CONDITIONS OF ANY KIND, either express or implied.
 * See the License for the specific language governing permissions and
 * limitations under the License.
 */

package io.opentelemetry.sdk.trace;

import io.opentelemetry.internal.Utils;
import io.opentelemetry.sdk.internal.Clock;
import io.opentelemetry.sdk.internal.TimestampConverter;
import io.opentelemetry.sdk.resources.Resource;
import io.opentelemetry.sdk.trace.config.TraceConfig;
import io.opentelemetry.trace.AttributeValue;
import io.opentelemetry.trace.DefaultSpan;
import io.opentelemetry.trace.Link;
import io.opentelemetry.trace.Sampler;
import io.opentelemetry.trace.Sampler.Decision;
import io.opentelemetry.trace.Span;
import io.opentelemetry.trace.Span.Kind;
import io.opentelemetry.trace.SpanContext;
import io.opentelemetry.trace.SpanId;
import io.opentelemetry.trace.Timestamp;
import io.opentelemetry.trace.TraceFlags;
import io.opentelemetry.trace.TraceId;
import io.opentelemetry.trace.Tracestate;
import io.opentelemetry.trace.unsafe.ContextUtils;
import io.opentelemetry.trace.util.Links;
import java.util.ArrayList;
import java.util.Collections;
import java.util.List;
import java.util.Map;
import java.util.Random;
import javax.annotation.Nullable;

/** {@link SpanBuilderSdk} is SDK implementation of {@link Span.Builder}. */
class SpanBuilderSdk implements Span.Builder {
  private static final long INVALID_ID = 0;

  private static final TraceFlags TRACE_OPTIONS_SAMPLED =
      TraceFlags.builder().setIsSampled(true).build();
  private static final TraceFlags TRACE_OPTIONS_NOT_SAMPLED =
      TraceFlags.builder().setIsSampled(false).build();

  private final String spanName;
  private final SpanProcessor spanProcessor;
  private final TraceConfig traceConfig;
  private final Resource resource;

  private final Clock clock;
  // TODO change with ThreadLocal version
  // https://github.com/open-telemetry/opentelemetry-java/issues/406
  private final Random random;

  @Nullable private Span parent;
  @Nullable private SpanContext remoteParent;
  private Kind spanKind = Kind.INTERNAL;
  private List<Link> links;
  private Sampler sampler;
  private ParentType parentType = ParentType.CURRENT_SPAN;
  private boolean recordEvents = false;
  @Nullable private com.google.protobuf.Timestamp startTimestamp;

  SpanBuilderSdk(
      String spanName,
      SpanProcessor spanProcessor,
      TraceConfig traceConfig,
      Resource resource,
      Random random,
      Clock clock) {
    this.spanName = spanName;
    this.spanProcessor = spanProcessor;
    this.traceConfig = traceConfig;
    this.resource = resource;
    this.links = Collections.emptyList();
    this.sampler = traceConfig.getSampler();
    this.random = random;
    this.clock = clock;
  }

  @Override
  public Span.Builder setParent(Span parent) {
    this.parent = Utils.checkNotNull(parent, "parent");
    this.remoteParent = null;
    this.parentType = ParentType.EXPLICIT_PARENT;
    return this;
  }

  @Override
  public Span.Builder setParent(SpanContext remoteParent) {
    this.remoteParent = Utils.checkNotNull(remoteParent, "remoteParent");
    this.parent = null;
    this.parentType = ParentType.EXPLICIT_REMOTE_PARENT;
    return this;
  }

  @Override
  public Span.Builder setNoParent() {
    this.parentType = ParentType.NO_PARENT;
    this.parent = null;
    this.remoteParent = null;
    return this;
  }

  @Override
  public Span.Builder setSpanKind(Kind spanKind) {
    this.spanKind = Utils.checkNotNull(spanKind, "spanKind");
    return this;
  }

  @Override
  public Span.Builder setSampler(Sampler sampler) {
    this.sampler = Utils.checkNotNull(sampler, "sampler");
    return this;
  }

  @Override
  public Span.Builder addLink(SpanContext spanContext) {
    Utils.checkNotNull(spanContext, "spanContext");
    addLink(Links.create(spanContext));
    return this;
  }

  @Override
  public Span.Builder addLink(SpanContext spanContext, Map<String, AttributeValue> attributes) {
    Utils.checkNotNull(spanContext, "spanContext");
    Utils.checkNotNull(attributes, "attributes");
    addLink(Links.create(spanContext, attributes));
    return this;
  }

  @Override
  public Span.Builder addLink(Link link) {
    Utils.checkNotNull(link, "link");
    // This is the Collection.emptyList which is immutable.
    if (links.isEmpty()) {
      links = new ArrayList<>();
    }
    links.add(link);
    return this;
  }

  @Override
  public Span.Builder setRecordEvents(boolean recordEvents) {
    this.recordEvents = recordEvents;
    return this;
  }

  @Override
  public Span.Builder setStartTimestamp(Timestamp startTimestamp) {
    Utils.checkNotNull(startTimestamp, "startTimestamp");
    this.startTimestamp =
        com.google.protobuf.Timestamp.newBuilder()
            .setSeconds(startTimestamp.getSeconds())
            .setNanos(startTimestamp.getNanos())
            .build();
    return this;
  }

  @Override
  public Span startSpan() {
    SpanContext parentContext = parent(parentType, parent, remoteParent);
    TraceId traceId;
    SpanId spanId = generateRandomSpanId(random);
    Tracestate tracestate = Tracestate.getDefault();
    if (parentContext == null || !parentContext.isValid()) {
      // New root span.
      traceId = generateRandomTraceId(random);
      // This is a root span so no remote or local parent.
      parentContext = null;
    } else {
      // New child span.
      traceId = parentContext.getTraceId();
      tracestate = parentContext.getTracestate();
    }
    Decision samplingDecision =
        sampler.shouldSample(parentContext, false, traceId, spanId, spanName, links);
    SpanContext spanContext =
        SpanContext.create(
            traceId,
            spanId,
            samplingDecision.isSampled() ? TRACE_OPTIONS_SAMPLED : TRACE_OPTIONS_NOT_SAMPLED,
            tracestate);

    if (!recordEvents && !samplingDecision.isSampled()) {
      return DefaultSpan.create(spanContext);
    }
<<<<<<< HEAD

    TimestampConverter timestampConverter;
    if (startTimestamp == null) {
      timestampConverter = getTimestampConverter(parentSpan(parentType, parent));
    } else {
      timestampConverter = TimestampConverter.fromTimestamp(startTimestamp);
    }
=======
    TimestampConverter timestampConverter = getTimestampConverter(parentSpan(parentType, parent));
>>>>>>> 9a6c1d69

    return RecordEventsReadableSpan.startSpan(
        spanContext,
        spanName,
        spanKind,
        parentContext != null ? parentContext.getSpanId() : null,
        traceConfig,
        spanProcessor,
        timestampConverter,
        startTimestamp,
        clock,
        resource,
        samplingDecision.attributes(),
        truncatedLinks(),
        links.size());
  }

  private List<Link> truncatedLinks() {
    if (links.size() <= traceConfig.getMaxNumberOfLinks()) {
      return links;
    }
    return links.subList(links.size() - traceConfig.getMaxNumberOfLinks(), links.size());
  }

  @Nullable
  private static TimestampConverter getTimestampConverter(Span parent) {
    TimestampConverter timestampConverter = null;
    if (parent instanceof RecordEventsReadableSpan) {
      RecordEventsReadableSpan parentRecordEventsSpan = (RecordEventsReadableSpan) parent;
      timestampConverter = parentRecordEventsSpan.getTimestampConverter();
      parentRecordEventsSpan.addChild();
    }
    return timestampConverter;
  }

  @Nullable
  private static SpanContext parent(
      ParentType parentType, Span explicitParent, SpanContext remoteParent) {
    Span currentSpan = ContextUtils.getValue();
    switch (parentType) {
      case NO_PARENT:
        return null;
      case CURRENT_SPAN:
        return currentSpan != null ? currentSpan.getContext() : null;
      case EXPLICIT_PARENT:
        return explicitParent.getContext();
      case EXPLICIT_REMOTE_PARENT:
        return remoteParent;
    }
    throw new IllegalStateException("Unknown parent type");
  }

  @Nullable
  private static Span parentSpan(ParentType parentType, Span explicitParent) {
    switch (parentType) {
      case CURRENT_SPAN:
        return ContextUtils.getValue();
      case EXPLICIT_PARENT:
        return explicitParent;
      default:
        return null;
    }
  }

  /**
   * Generates a new random {@code SpanId}.
   *
   * @param random The random number generator.
   * @return a valid new {@code SpanId}.
   */
  static SpanId generateRandomSpanId(Random random) {
    long id;
    do {
      id = random.nextLong();
    } while (id == 0);
    return new SpanId(id);
  }

  /**
   * Generates a new random {@code TraceIde}.
   *
   * @param random The random number generator.
   * @return a valid new {@code TraceId}.
   */
  static TraceId generateRandomTraceId(Random random) {
    long idHi;
    long idLo;
    do {
      idHi = random.nextLong();
      idLo = random.nextLong();
    } while (idHi == INVALID_ID && idLo == INVALID_ID);
    return new TraceId(idHi, idLo);
  }

  private enum ParentType {
    CURRENT_SPAN,
    EXPLICIT_PARENT,
    EXPLICIT_REMOTE_PARENT,
    NO_PARENT,
  }
}<|MERGE_RESOLUTION|>--- conflicted
+++ resolved
@@ -195,7 +195,6 @@
     if (!recordEvents && !samplingDecision.isSampled()) {
       return DefaultSpan.create(spanContext);
     }
-<<<<<<< HEAD
 
     TimestampConverter timestampConverter;
     if (startTimestamp == null) {
@@ -203,9 +202,6 @@
     } else {
       timestampConverter = TimestampConverter.fromTimestamp(startTimestamp);
     }
-=======
-    TimestampConverter timestampConverter = getTimestampConverter(parentSpan(parentType, parent));
->>>>>>> 9a6c1d69
 
     return RecordEventsReadableSpan.startSpan(
         spanContext,
