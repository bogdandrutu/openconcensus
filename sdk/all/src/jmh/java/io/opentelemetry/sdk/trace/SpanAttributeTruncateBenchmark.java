/*
 * Copyright The OpenTelemetry Authors
 * SPDX-License-Identifier: Apache-2.0
 */

package io.opentelemetry.sdk.trace;

import io.opentelemetry.OpenTelemetry;
import io.opentelemetry.sdk.OpenTelemetrySdk;
import io.opentelemetry.sdk.trace.config.TraceConfig;
import io.opentelemetry.trace.Span.Kind;
import io.opentelemetry.trace.Tracer;
import java.util.concurrent.TimeUnit;
import org.openjdk.jmh.annotations.Benchmark;
import org.openjdk.jmh.annotations.Fork;
import org.openjdk.jmh.annotations.Level;
import org.openjdk.jmh.annotations.Measurement;
import org.openjdk.jmh.annotations.OutputTimeUnit;
import org.openjdk.jmh.annotations.Param;
import org.openjdk.jmh.annotations.Scope;
import org.openjdk.jmh.annotations.Setup;
import org.openjdk.jmh.annotations.State;
import org.openjdk.jmh.annotations.Threads;
import org.openjdk.jmh.annotations.Warmup;

@State(Scope.Benchmark)
public class SpanAttributeTruncateBenchmark {

<<<<<<< HEAD
  private final TracerSdk tracerSdk =
      OpenTelemetrySdk.getGlobalTracerProvider().get("benchmarkTracer");
=======
  private final Tracer tracerSdk = OpenTelemetry.getTracer("benchmarkTracer");
>>>>>>> 1a739641
  private SpanBuilderSdk spanBuilderSdk;

  public String shortValue = "short";
  public String longValue = "very_long_attribute_and_then_some_more";
  public String veryLongValue;

  @Param({"10", "1000000"})
  public int maxLength;

  @Setup(Level.Trial)
  public final void setup() {
    TraceConfig config =
<<<<<<< HEAD
        OpenTelemetrySdk.getGlobalTracerProvider()
=======
        OpenTelemetrySdk.getTracerManagement()
>>>>>>> 1a739641
            .getActiveTraceConfig()
            .toBuilder()
            .setMaxLengthOfAttributeValues(maxLength)
            .build();
<<<<<<< HEAD
    OpenTelemetrySdk.getGlobalTracerProvider().updateActiveTraceConfig(config);
=======
    OpenTelemetrySdk.getTracerManagement().updateActiveTraceConfig(config);
>>>>>>> 1a739641
    spanBuilderSdk =
        (SpanBuilderSdk)
            tracerSdk
                .spanBuilder("benchmarkSpan")
                .setSpanKind(Kind.CLIENT)
                .setAttribute("key", "value");

    String seed = "0123456789";
    StringBuilder longString = new StringBuilder();
    while (longString.length() < 10_000_000) {
      longString.append(seed);
    }
    veryLongValue = longString.toString();
  }

  /** attributes that don't require any truncation. */
  @Benchmark
  @Threads(value = 1)
  @Fork(1)
  @Warmup(iterations = 5, time = 1)
  @Measurement(iterations = 10, time = 1)
  @OutputTimeUnit(TimeUnit.MILLISECONDS)
  public RecordEventsReadableSpan shortAttributes() {
    RecordEventsReadableSpan span = (RecordEventsReadableSpan) spanBuilderSdk.startSpan();
    for (int i = 0; i < 10; i++) {
      span.setAttribute(String.valueOf(i), shortValue);
    }
    return span;
  }

  /** even if we truncate, result is short. */
  @Benchmark
  @Threads(value = 1)
  @Fork(1)
  @Warmup(iterations = 5, time = 1)
  @Measurement(iterations = 10, time = 1)
  @OutputTimeUnit(TimeUnit.MILLISECONDS)
  public RecordEventsReadableSpan longAttributes() {
    RecordEventsReadableSpan span = (RecordEventsReadableSpan) spanBuilderSdk.startSpan();
    for (int i = 0; i < 10; i++) {
      span.setAttribute(String.valueOf(i), longValue);
    }
    return span;
  }

  /** have to copy very long strings. */
  @Benchmark
  @Threads(value = 1)
  @Fork(1)
  @Warmup(iterations = 5, time = 1)
  @Measurement(iterations = 10, time = 1)
  @OutputTimeUnit(TimeUnit.MILLISECONDS)
  public RecordEventsReadableSpan veryLongAttributes() {
    RecordEventsReadableSpan span = (RecordEventsReadableSpan) spanBuilderSdk.startSpan();
    for (int i = 0; i < 10; i++) {
      span.setAttribute(String.valueOf(i), veryLongValue);
    }
    return span;
  }
}<|MERGE_RESOLUTION|>--- conflicted
+++ resolved
@@ -26,12 +26,7 @@
 @State(Scope.Benchmark)
 public class SpanAttributeTruncateBenchmark {
 
-<<<<<<< HEAD
-  private final TracerSdk tracerSdk =
-      OpenTelemetrySdk.getGlobalTracerProvider().get("benchmarkTracer");
-=======
-  private final Tracer tracerSdk = OpenTelemetry.getTracer("benchmarkTracer");
->>>>>>> 1a739641
+  private final Tracer tracerSdk = OpenTelemetry.getGlobalTracer("benchmarkTracer");
   private SpanBuilderSdk spanBuilderSdk;
 
   public String shortValue = "short";
@@ -44,20 +39,12 @@
   @Setup(Level.Trial)
   public final void setup() {
     TraceConfig config =
-<<<<<<< HEAD
         OpenTelemetrySdk.getGlobalTracerProvider()
-=======
-        OpenTelemetrySdk.getTracerManagement()
->>>>>>> 1a739641
             .getActiveTraceConfig()
             .toBuilder()
             .setMaxLengthOfAttributeValues(maxLength)
             .build();
-<<<<<<< HEAD
     OpenTelemetrySdk.getGlobalTracerProvider().updateActiveTraceConfig(config);
-=======
-    OpenTelemetrySdk.getTracerManagement().updateActiveTraceConfig(config);
->>>>>>> 1a739641
     spanBuilderSdk =
         (SpanBuilderSdk)
             tracerSdk
