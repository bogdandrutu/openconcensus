/*
 * Copyright The OpenTelemetry Authors
 * SPDX-License-Identifier: Apache-2.0
 */

package io.opentelemetry.sdk.trace;

import io.opentelemetry.OpenTelemetry;
import io.opentelemetry.trace.Span.Kind;
import io.opentelemetry.trace.StatusCanonicalCode;
import io.opentelemetry.trace.Tracer;
import java.util.concurrent.TimeUnit;
import org.openjdk.jmh.annotations.Benchmark;
import org.openjdk.jmh.annotations.Fork;
import org.openjdk.jmh.annotations.Level;
import org.openjdk.jmh.annotations.Measurement;
import org.openjdk.jmh.annotations.OutputTimeUnit;
import org.openjdk.jmh.annotations.Scope;
import org.openjdk.jmh.annotations.Setup;
import org.openjdk.jmh.annotations.State;
import org.openjdk.jmh.annotations.Threads;
import org.openjdk.jmh.annotations.Warmup;

@State(Scope.Benchmark)
public class SpanBenchmark {

<<<<<<< HEAD
  private final TracerSdk tracerSdk =
      OpenTelemetrySdk.getGlobalTracerProvider().get("benchmarkTracer");
=======
  private final Tracer tracerSdk = OpenTelemetry.getTracer("benchmarkTracer");
>>>>>>> 1a739641
  private RecordEventsReadableSpan span;

  @Setup(Level.Trial)
  public final void setup() {
    SpanBuilderSdk spanBuilderSdk =
        (SpanBuilderSdk)
            tracerSdk
                .spanBuilder("benchmarkSpan")
                .setSpanKind(Kind.CLIENT)
                .setAttribute("key", "value");
    span = (RecordEventsReadableSpan) spanBuilderSdk.startSpan();
  }

  @Benchmark
  @Threads(value = 1)
  @Fork(1)
  @Warmup(iterations = 5, time = 1)
  @Measurement(iterations = 10, time = 1)
  @OutputTimeUnit(TimeUnit.MILLISECONDS)
  public void addAttributesEventsStatusEnd_01Thread() {
    doSpanWork(span);
  }

  @Benchmark
  @Threads(value = 5)
  @Fork(1)
  @Warmup(iterations = 5, time = 1)
  @Measurement(iterations = 10, time = 1)
  @OutputTimeUnit(TimeUnit.MILLISECONDS)
  public void addAttributesEventsStatusEnd_05Threads() {
    doSpanWork(span);
  }

  @Benchmark
  @Threads(value = 2)
  @Fork(1)
  @Warmup(iterations = 5, time = 1)
  @Measurement(iterations = 10, time = 1)
  @OutputTimeUnit(TimeUnit.MILLISECONDS)
  public void addAttributesEventsStatusEnd_02Threads() {
    doSpanWork(span);
  }

  @Benchmark
  @Threads(value = 10)
  @Fork(1)
  @Warmup(iterations = 5, time = 1)
  @Measurement(iterations = 10, time = 1)
  @OutputTimeUnit(TimeUnit.MILLISECONDS)
  public void addAttributesEventsStatusEnd_10Threads() {
    doSpanWork(span);
  }

  private static void doSpanWork(RecordEventsReadableSpan span) {
    span.setAttribute("longAttribute", 33L);
    span.setAttribute("stringAttribute", "test_value");
    span.setStatus(StatusCanonicalCode.OK);

    span.addEvent("testEvent");
    span.end();
  }
}<|MERGE_RESOLUTION|>--- conflicted
+++ resolved
@@ -24,12 +24,7 @@
 @State(Scope.Benchmark)
 public class SpanBenchmark {
 
-<<<<<<< HEAD
-  private final TracerSdk tracerSdk =
-      OpenTelemetrySdk.getGlobalTracerProvider().get("benchmarkTracer");
-=======
-  private final Tracer tracerSdk = OpenTelemetry.getTracer("benchmarkTracer");
->>>>>>> 1a739641
+  private final Tracer tracerSdk = OpenTelemetry.getGlobalTracer("benchmarkTracer");
   private RecordEventsReadableSpan span;
 
   @Setup(Level.Trial)
