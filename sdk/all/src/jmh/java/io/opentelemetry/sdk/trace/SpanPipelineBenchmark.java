/*
 * Copyright 2020, OpenTelemetry Authors
 *
 * Licensed under the Apache License, Version 2.0 (the "License");
 * you may not use this file except in compliance with the License.
 * You may obtain a copy of the License at
 *
 *     http://www.apache.org/licenses/LICENSE-2.0
 *
 * Unless required by applicable law or agreed to in writing, software
 * distributed under the License is distributed on an "AS IS" BASIS,
 * WITHOUT WARRANTIES OR CONDITIONS OF ANY KIND, either express or implied.
 * See the License for the specific language governing permissions and
 * limitations under the License.
 */

package io.opentelemetry.sdk.trace;

import static io.opentelemetry.common.AttributesKeys.booleanKey;
import static io.opentelemetry.common.AttributesKeys.doubleKey;
import static io.opentelemetry.common.AttributesKeys.longKey;
import static io.opentelemetry.common.AttributesKeys.stringKey;

import io.opentelemetry.common.AttributeKey;
import io.opentelemetry.common.Attributes;
import io.opentelemetry.sdk.OpenTelemetrySdk;
import io.opentelemetry.sdk.common.CompletableResultCode;
import io.opentelemetry.sdk.trace.data.SpanData;
import io.opentelemetry.sdk.trace.export.SimpleSpanProcessor;
import io.opentelemetry.sdk.trace.export.SpanExporter;
<<<<<<< HEAD
import io.opentelemetry.trace.Event;
=======
import io.opentelemetry.trace.Link;
>>>>>>> b78fbb31
import io.opentelemetry.trace.Span;
import io.opentelemetry.trace.Span.Kind;
import io.opentelemetry.trace.Status;
import java.util.Collection;
import java.util.concurrent.TimeUnit;
import org.openjdk.jmh.annotations.Benchmark;
import org.openjdk.jmh.annotations.Fork;
import org.openjdk.jmh.annotations.Level;
import org.openjdk.jmh.annotations.Measurement;
import org.openjdk.jmh.annotations.OutputTimeUnit;
import org.openjdk.jmh.annotations.Scope;
import org.openjdk.jmh.annotations.Setup;
import org.openjdk.jmh.annotations.State;
import org.openjdk.jmh.annotations.Threads;
import org.openjdk.jmh.annotations.Warmup;

@State(Scope.Benchmark)
public class SpanPipelineBenchmark {

<<<<<<< HEAD
  private static final AttributeKey<Boolean> FINALIZED_KEY = booleanKey("finalized");
=======
  private static final AttributeKey<String> LINK_ATTRIBUTE_KEY = stringKey("linkAttr");
>>>>>>> b78fbb31
  private static final AttributeKey<String> OPERATION_KEY = stringKey("operation");
  private static final AttributeKey<Long> LONG_ATTRIBUTE_KEY = longKey("longAttribute");
  private static final AttributeKey<String> STRING_ATTRIBUTE_KEY = stringKey("stringAttribute");
  private static final AttributeKey<Double> DOUBLE_ATTRIBUTE_KEY = doubleKey("doubleAttribute");
  private static final AttributeKey<Boolean> BOOLEAN_ATTRIBUTE_KEY = booleanKey("booleanAttribute");
  private final TracerSdk tracerSdk = OpenTelemetrySdk.getTracerProvider().get("benchmarkTracer");

  @Setup(Level.Trial)
  public final void setup() {
    SpanExporter exporter = new NoOpSpanExporter();
    OpenTelemetrySdk.getTracerProvider()
        .addSpanProcessor(SimpleSpanProcessor.newBuilder(exporter).build());
  }

  @Benchmark
  @Threads(value = 5)
  @Fork(1)
  @Warmup(iterations = 5, time = 1)
  @Measurement(iterations = 5, time = 1)
  @OutputTimeUnit(TimeUnit.MILLISECONDS)
  public void runThePipeline_05Threads() {
    doWork();
  }

  private void doWork() {
    Span span =
        tracerSdk
            .spanBuilder("benchmarkSpan")
            .setSpanKind(Kind.CLIENT)
            .setAttribute("key", "value")
            .startSpan();
    span.addEvent("started", Attributes.of(OPERATION_KEY, "some_work"));
    span.setAttribute(LONG_ATTRIBUTE_KEY, 33L);
    span.setAttribute(STRING_ATTRIBUTE_KEY, "test_value");
    span.setAttribute(DOUBLE_ATTRIBUTE_KEY, 4844.44d);
    span.setAttribute(BOOLEAN_ATTRIBUTE_KEY, false);
    span.setStatus(Status.OK);

    span.addEvent("testEvent");
    span.end();
  }

  private static class NoOpSpanExporter implements SpanExporter {
    @Override
    public CompletableResultCode export(Collection<SpanData> spans) {
      return CompletableResultCode.ofSuccess();
    }

    @Override
    public CompletableResultCode flush() {
      return CompletableResultCode.ofSuccess();
    }

    @Override
    public CompletableResultCode shutdown() {
      // no-op
      return CompletableResultCode.ofSuccess();
    }
  }

<<<<<<< HEAD
  private static class TestEvent implements Event {
    @Override
    public String getName() {
      return "ended";
=======
  private static class TestLink implements Link {
    @Override
    public SpanContext getContext() {
      return SpanContext.getInvalid();
>>>>>>> b78fbb31
    }

    @Override
    public Attributes getAttributes() {
<<<<<<< HEAD
      return Attributes.of(FINALIZED_KEY, true);
=======
      return Attributes.of(LINK_ATTRIBUTE_KEY, "linkValue");
>>>>>>> b78fbb31
    }
  }
}<|MERGE_RESOLUTION|>--- conflicted
+++ resolved
@@ -28,11 +28,6 @@
 import io.opentelemetry.sdk.trace.data.SpanData;
 import io.opentelemetry.sdk.trace.export.SimpleSpanProcessor;
 import io.opentelemetry.sdk.trace.export.SpanExporter;
-<<<<<<< HEAD
-import io.opentelemetry.trace.Event;
-=======
-import io.opentelemetry.trace.Link;
->>>>>>> b78fbb31
 import io.opentelemetry.trace.Span;
 import io.opentelemetry.trace.Span.Kind;
 import io.opentelemetry.trace.Status;
@@ -52,11 +47,6 @@
 @State(Scope.Benchmark)
 public class SpanPipelineBenchmark {
 
-<<<<<<< HEAD
-  private static final AttributeKey<Boolean> FINALIZED_KEY = booleanKey("finalized");
-=======
-  private static final AttributeKey<String> LINK_ATTRIBUTE_KEY = stringKey("linkAttr");
->>>>>>> b78fbb31
   private static final AttributeKey<String> OPERATION_KEY = stringKey("operation");
   private static final AttributeKey<Long> LONG_ATTRIBUTE_KEY = longKey("longAttribute");
   private static final AttributeKey<String> STRING_ATTRIBUTE_KEY = stringKey("stringAttribute");
@@ -116,27 +106,4 @@
       return CompletableResultCode.ofSuccess();
     }
   }
-
-<<<<<<< HEAD
-  private static class TestEvent implements Event {
-    @Override
-    public String getName() {
-      return "ended";
-=======
-  private static class TestLink implements Link {
-    @Override
-    public SpanContext getContext() {
-      return SpanContext.getInvalid();
->>>>>>> b78fbb31
-    }
-
-    @Override
-    public Attributes getAttributes() {
-<<<<<<< HEAD
-      return Attributes.of(FINALIZED_KEY, true);
-=======
-      return Attributes.of(LINK_ATTRIBUTE_KEY, "linkValue");
->>>>>>> b78fbb31
-    }
-  }
 }