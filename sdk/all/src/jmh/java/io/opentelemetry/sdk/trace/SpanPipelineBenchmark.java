--- conflicted
+++ resolved
@@ -43,21 +43,12 @@
   private static final AttributeKey<String> STRING_ATTRIBUTE_KEY = stringKey("stringAttribute");
   private static final AttributeKey<Double> DOUBLE_ATTRIBUTE_KEY = doubleKey("doubleAttribute");
   private static final AttributeKey<Boolean> BOOLEAN_ATTRIBUTE_KEY = booleanKey("booleanAttribute");
-<<<<<<< HEAD
-  private final TracerSdk tracerSdk =
-      OpenTelemetrySdk.getGlobalTracerProvider().get("benchmarkTracer");
-=======
-  private final Tracer tracer = OpenTelemetry.getTracerProvider().get("benchmarkTracer");
->>>>>>> 1a739641
+  private final Tracer tracer = OpenTelemetry.getGlobalTracer("benchmarkTracer");
 
   @Setup(Level.Trial)
   public final void setup() {
     SpanExporter exporter = new NoOpSpanExporter();
-<<<<<<< HEAD
     OpenTelemetrySdk.getGlobalTracerProvider()
-=======
-    OpenTelemetrySdk.getTracerManagement()
->>>>>>> 1a739641
         .addSpanProcessor(SimpleSpanProcessor.newBuilder(exporter).build());
   }
 
