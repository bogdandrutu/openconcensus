--- conflicted
+++ resolved
@@ -60,15 +60,8 @@
   private final TraceConfig traceConfig;
   // Contains the identifiers associated with this Span.
   private final SpanContext context;
-<<<<<<< HEAD
   // Parent context.
   private final Context parent;
-=======
-  // The parent SpanId of this span. Invalid if this is a root span.
-  private final String parentSpanId;
-  // True if the parent is on a different process.
-  private final boolean hasRemoteParent;
->>>>>>> c3a893a8
   // Handler called when the span starts and ends.
   private final SpanProcessor spanProcessor;
   // The displayed name of the span.
@@ -118,12 +111,7 @@
       String name,
       InstrumentationLibraryInfo instrumentationLibraryInfo,
       Kind kind,
-<<<<<<< HEAD
       Context parent,
-=======
-      String parentSpanId,
-      boolean hasRemoteParent,
->>>>>>> c3a893a8
       TraceConfig traceConfig,
       SpanProcessor spanProcessor,
       Clock clock,
@@ -169,12 +157,7 @@
       String name,
       InstrumentationLibraryInfo instrumentationLibraryInfo,
       Kind kind,
-<<<<<<< HEAD
       Context parent,
-=======
-      @Nullable String parentSpanId,
-      boolean hasRemoteParent,
->>>>>>> c3a893a8
       TraceConfig traceConfig,
       SpanProcessor spanProcessor,
       Clock clock,
@@ -516,13 +499,8 @@
     }
   }
 
-<<<<<<< HEAD
-  SpanId getParentSpanId() {
-    return TracingContextUtils.getSpan(parent).getContext().getSpanId();
-=======
   String getParentSpanId() {
-    return parentSpanId;
->>>>>>> c3a893a8
+    return TracingContextUtils.getSpan(parent).getContext().getSpanIdAsHexString();
   }
 
   Resource getResource() {
