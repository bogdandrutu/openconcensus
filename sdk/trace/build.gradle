plugins {
    id "java-library"
    id "maven-publish"

    id "me.champeau.gradle.jmh"
    id "ru.vyarus.animalsniffer"
}

description = 'OpenTelemetry SDK For Tracing'
ext.moduleName = "io.opentelemetry.sdk.trace"
ext.propertiesDir = "build/generated/properties/io/opentelemetry/sdk/trace"

dependencies {
<<<<<<< HEAD
    api project(':api:all'),
            project(':sdk:common')
=======
    api project(':opentelemetry-api-trace'),
            project(':opentelemetry-sdk-common')
>>>>>>> d2a012ac

    implementation project(':opentelemetry-api-metrics')
    
    annotationProcessor libraries.auto_value

    testAnnotationProcessor libraries.auto_value
    testCompileOnly libraries.auto_value_annotation

    testCompile project(path: ':sdk:common', configuration: 'testClasses')

    testImplementation libraries.guava
    testImplementation project(':sdk:testing')
    testImplementation libraries.junit_pioneer

    signature libraries.android_signature
}

sourceSets {
    main {
        output.dir("build/generated/properties", builtBy: 'generateVersionResource')
    }
}

animalsniffer {
    // Don't check sourceSets.jmh and sourceSets.test
    sourceSets = [
            sourceSets.main
    ]
}

task generateVersionResource {
    doLast {
        def folder = file(propertiesDir)
        folder.mkdirs()
        def propertiesFile = new File(folder.getAbsolutePath(), "version.properties")
        propertiesFile.write("sdk.version=${project.version}")
    }
}<|MERGE_RESOLUTION|>--- conflicted
+++ resolved
@@ -11,13 +11,8 @@
 ext.propertiesDir = "build/generated/properties/io/opentelemetry/sdk/trace"
 
 dependencies {
-<<<<<<< HEAD
-    api project(':api:all'),
+    api project(':api:trace'),
             project(':sdk:common')
-=======
-    api project(':opentelemetry-api-trace'),
-            project(':opentelemetry-sdk-common')
->>>>>>> d2a012ac
 
     implementation project(':opentelemetry-api-metrics')
     
