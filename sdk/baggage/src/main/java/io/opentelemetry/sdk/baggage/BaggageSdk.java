/*
 * Copyright The OpenTelemetry Authors
 * SPDX-License-Identifier: Apache-2.0
 */

package io.opentelemetry.sdk.baggage;

import io.opentelemetry.OpenTelemetry;
import io.opentelemetry.baggage.Baggage;
import io.opentelemetry.baggage.BaggageUtils;
import io.opentelemetry.baggage.Entry;
import io.opentelemetry.baggage.EntryMetadata;
import io.opentelemetry.context.Context;
import java.util.Collection;
import java.util.Collections;
import java.util.HashMap;
import java.util.Map;
import java.util.Objects;
import javax.annotation.Nullable;
import javax.annotation.concurrent.Immutable;

@Immutable
// TODO: Migrate to AutoValue
// @AutoValue
class BaggageSdk implements Baggage {

  // The types of the EntryKey and Entry must match for each entry.
  private final Map<String, Entry> entries;
  @Nullable private final Baggage parent;

  /**
   * Creates a new {@link BaggageSdk} with the given entries.
   *
   * @param entries the initial entries for this {@code BaggageSdk}.
   * @param parent providing a default set of entries
   */
  private BaggageSdk(Map<String, ? extends Entry> entries, Baggage parent) {
    this.entries =
        Collections.unmodifiableMap(new HashMap<>(Objects.requireNonNull(entries, "entries")));
    this.parent = parent;
  }

  @Override
  public Collection<Entry> getEntries() {
    Map<String, Entry> combined = new HashMap<>(entries);
    if (parent != null) {
      for (Entry entry : parent.getEntries()) {
        if (!combined.containsKey(entry.getKey())) {
          combined.put(entry.getKey(), entry);
        }
      }
    }
    // Clean out any null values that may have been added by Builder.remove.
    combined.values().removeIf(Objects::isNull);

    return Collections.unmodifiableCollection(combined.values());
  }

  @Nullable
  @Override
  public String getEntryValue(String entryKey) {
    Entry entry = entries.get(entryKey);
    if (entry != null) {
      return entry.getValue();
    } else {
      return parent == null ? null : parent.getEntryValue(entryKey);
    }
  }

  @Override
  public boolean equals(Object o) {
    if (this == o) {
      return true;
    }
    if (!(o instanceof BaggageSdk)) {
      return false;
    }

    BaggageSdk baggageSdk = (BaggageSdk) o;

    if (!entries.equals(baggageSdk.entries)) {
      return false;
    }
<<<<<<< HEAD
    return Objects.equals(parent, distContextSdk.parent);
=======
    return parent != null ? parent.equals(baggageSdk.parent) : baggageSdk.parent == null;
>>>>>>> 246b4027
  }

  @Override
  public int hashCode() {
    int result = entries.hashCode();
    result = 31 * result + (parent != null ? parent.hashCode() : 0);
    return result;
  }

  // TODO: Migrate to AutoValue.Builder
  // @AutoValue.Builder
  static class Builder implements Baggage.Builder {
    @Nullable private Baggage parent;
    private boolean noImplicitParent;
    private final Map<String, Entry> entries;

    /** Create a new empty Baggage builder. */
    Builder() {
      this.entries = new HashMap<>();
    }

    @Override
    public Baggage.Builder setParent(Context context) {
      Objects.requireNonNull(context, "context");
      parent = BaggageUtils.getBaggage(context);
      return this;
    }

    @Override
    public Baggage.Builder setNoParent() {
      this.parent = null;
      noImplicitParent = true;
      return this;
    }

    @Override
    public Baggage.Builder put(String key, String value, EntryMetadata entryMetadata) {
      entries.put(
          Objects.requireNonNull(key, "key"),
          Entry.create(
              key,
              Objects.requireNonNull(value, "value"),
              Objects.requireNonNull(entryMetadata, "entryMetadata")));
      return this;
    }

    @Override
    public Baggage.Builder remove(String key) {
      entries.remove(Objects.requireNonNull(key, "key"));
      if (parent != null && parent.getEntryValue(key) != null) {
        entries.put(key, null);
      }
      return this;
    }

    @Override
    public BaggageSdk build() {
      if (parent == null && !noImplicitParent) {
        parent = OpenTelemetry.getBaggageManager().getCurrentBaggage();
      }
      return new BaggageSdk(entries, parent);
    }
  }
}<|MERGE_RESOLUTION|>--- conflicted
+++ resolved
@@ -81,11 +81,7 @@
     if (!entries.equals(baggageSdk.entries)) {
       return false;
     }
-<<<<<<< HEAD
-    return Objects.equals(parent, distContextSdk.parent);
-=======
-    return parent != null ? parent.equals(baggageSdk.parent) : baggageSdk.parent == null;
->>>>>>> 246b4027
+    return Objects.equals(parent, baggageSdk.parent);
   }
 
   @Override
