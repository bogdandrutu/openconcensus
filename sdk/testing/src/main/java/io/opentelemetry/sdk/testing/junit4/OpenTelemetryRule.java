/*
 * Copyright The OpenTelemetry Authors
 * SPDX-License-Identifier: Apache-2.0
 */

package io.opentelemetry.sdk.testing.junit4;

import io.opentelemetry.api.GlobalOpenTelemetry;
import io.opentelemetry.api.OpenTelemetry;
import io.opentelemetry.api.trace.propagation.W3CTraceContextPropagator;
import io.opentelemetry.context.propagation.ContextPropagators;
import io.opentelemetry.sdk.OpenTelemetrySdk;
import io.opentelemetry.sdk.testing.exporter.InMemorySpanExporter;
import io.opentelemetry.sdk.trace.SdkTracerManagement;
import io.opentelemetry.sdk.trace.SdkTracerProvider;
import io.opentelemetry.sdk.trace.data.SpanData;
import io.opentelemetry.sdk.trace.export.SimpleSpanProcessor;
import java.util.List;
import org.junit.rules.ExternalResource;

/**
 * A JUnit4 rule which sets up the {@link OpenTelemetrySdk} for testing, resetting state between
 * tests. This rule cannot be used with {@link org.junit.ClassRule}.
 *
 * <pre>{@code
 * > public class CoolTest {
 * >   {@literal @}Rule
 * >   public OpenTelemetryExtension otelTesting = OpenTelemetryExtension.create();
 * >
 * >   private Tracer tracer;
 * >
 * >   {@literal @}Before
 * >   public void setUp() {
 * >       tracer = otelTesting.getOpenTelemetry().getTracer("test");
 * >   }
 * >
 * >   {@literal @}Test
 * >   public void test() {
 * >     tracer.spanBuilder("name").startSpan().end();
 * >     assertThat(otelTesting.getSpans()).containsExactly(expected);
 * >   }
 * >  }
 * }</pre>
 */
public final class OpenTelemetryRule extends ExternalResource {

  /**
   * Returns a {@link OpenTelemetryRule} with a default SDK initialized with an in-memory span
   * exporter and W3C trace context propagation.
   */
  public static OpenTelemetryRule create() {
    InMemorySpanExporter spanExporter = InMemorySpanExporter.create();

<<<<<<< HEAD
    SdkTracerProvider tracerProvider = SdkTracerProvider.builder().build();
    tracerProvider.addSpanProcessor(SimpleSpanProcessor.create(spanExporter));
=======
    SdkTracerProvider tracerProvider =
        SdkTracerProvider.builder()
            .addSpanProcessor(SimpleSpanProcessor.builder(spanExporter).build())
            .build();
>>>>>>> 202d782f

    OpenTelemetrySdk openTelemetry =
        OpenTelemetrySdk.builder()
            .setPropagators(ContextPropagators.create(W3CTraceContextPropagator.getInstance()))
            .setTracerProvider(tracerProvider)
            .build();

    return new OpenTelemetryRule(openTelemetry, spanExporter);
  }

  private final OpenTelemetrySdk openTelemetry;
  private final InMemorySpanExporter spanExporter;

  private volatile OpenTelemetry previousGlobalOpenTelemetry;

  private OpenTelemetryRule(OpenTelemetrySdk openTelemetry, InMemorySpanExporter spanExporter) {
    this.openTelemetry = openTelemetry;
    this.spanExporter = spanExporter;
  }

  /** Returns the {@link OpenTelemetrySdk} created by this extension. */
  public OpenTelemetry getOpenTelemetry() {
    return openTelemetry;
  }

  /** Returns the {@link SdkTracerManagement} created by this extension. */
  public SdkTracerManagement getTracerManagement() {
    return openTelemetry.getTracerManagement();
  }

  /** Returns all the exported {@link SpanData} so far. */
  public List<SpanData> getSpans() {
    return spanExporter.getFinishedSpanItems();
  }

  /**
   * Clears the collected exported {@link SpanData}. Consider making your test smaller instead of
   * manually clearing state using this method.
   */
  public void clearSpans() {
    spanExporter.reset();
  }

  @Override
  protected void before() {
    previousGlobalOpenTelemetry = GlobalOpenTelemetry.get();
    GlobalOpenTelemetry.set(openTelemetry);
    clearSpans();
  }

  @Override
  protected void after() {
    GlobalOpenTelemetry.set(previousGlobalOpenTelemetry);
  }
}<|MERGE_RESOLUTION|>--- conflicted
+++ resolved
@@ -51,15 +51,10 @@
   public static OpenTelemetryRule create() {
     InMemorySpanExporter spanExporter = InMemorySpanExporter.create();
 
-<<<<<<< HEAD
-    SdkTracerProvider tracerProvider = SdkTracerProvider.builder().build();
-    tracerProvider.addSpanProcessor(SimpleSpanProcessor.create(spanExporter));
-=======
     SdkTracerProvider tracerProvider =
         SdkTracerProvider.builder()
-            .addSpanProcessor(SimpleSpanProcessor.builder(spanExporter).build())
+            .addSpanProcessor(SimpleSpanProcessor.create(spanExporter))
             .build();
->>>>>>> 202d782f
 
     OpenTelemetrySdk openTelemetry =
         OpenTelemetrySdk.builder()
