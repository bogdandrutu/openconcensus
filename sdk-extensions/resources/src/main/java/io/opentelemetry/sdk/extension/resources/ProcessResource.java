/*
 * Copyright The OpenTelemetry Authors
 * SPDX-License-Identifier: Apache-2.0
 */

package io.opentelemetry.sdk.extension.resources;

import io.opentelemetry.api.common.Attributes;
import io.opentelemetry.api.common.AttributesBuilder;
import io.opentelemetry.sdk.resources.Resource;
import io.opentelemetry.semconv.resource.attributes.ResourceAttributes;
import java.io.File;
import java.lang.management.ManagementFactory;
import java.lang.management.RuntimeMXBean;
import org.codehaus.mojo.animal_sniffer.IgnoreJRERequirement;

<<<<<<< HEAD
/** {@link Resource} which provides information about the current running process. */
public final class ProcessResource {

  private static final Resource INSTANCE = buildResource();

  public static Resource getInstance() {
    return INSTANCE;
  }

  private static Resource buildResource() {
=======
/** {@link ResourceProvider} which provides information about the current running process. */
public final class ProcessResource extends ResourceProvider {
  @Override
  protected Attributes getAttributes() {
    try {
      return doGetAttributes();
    } catch (LinkageError t) {
      // Will only happen on Android, where these attributes generally don't make much sense
      // anyways.
      return Attributes.empty();
    }
  }

  @IgnoreJRERequirement
  private static Attributes doGetAttributes() {
>>>>>>> 43f1ecf7
    AttributesBuilder attributes = Attributes.builder();

    // TODO(anuraaga): Use reflection to get more stable values on Java 9+
    RuntimeMXBean runtime = ManagementFactory.getRuntimeMXBean();
    long pid = -1;
    // While this is not strictly defined, almost all commonly used JVMs format this as
    // pid@hostname.
    String runtimeName = ManagementFactory.getRuntimeMXBean().getName();
    int atIndex = runtimeName.indexOf('@');
    if (atIndex >= 0) {
      String pidString = runtimeName.substring(0, atIndex);
      try {
        pid = Long.parseLong(pidString);
      } catch (NumberFormatException ignored) {
        // Ignore parse failure.
      }
    }

    if (pid >= 0) {
      attributes.put(ResourceAttributes.PROCESS_PID, pid);
    }

    String javaHome = null;
    String osName = null;
    try {
      javaHome = System.getProperty("java.home");
      osName = System.getProperty("os.name");
    } catch (SecurityException e) {
      // Ignore
    }
    if (javaHome != null) {
      StringBuilder executablePath = new StringBuilder(javaHome);
      executablePath
          .append(File.pathSeparatorChar)
          .append("bin")
          .append(File.pathSeparatorChar)
          .append("java");
      if (osName != null && osName.toLowerCase().startsWith("windows")) {
        executablePath.append(".exe");
      }

      attributes.put(ResourceAttributes.PROCESS_EXECUTABLE_PATH, executablePath.toString());

      StringBuilder commandLine = new StringBuilder(executablePath);
      for (String arg : runtime.getInputArguments()) {
        commandLine.append(' ').append(arg);
      }
      attributes.put(ResourceAttributes.PROCESS_COMMAND_LINE, commandLine.toString());
    }

    return Resource.create(attributes.build());
  }
}<|MERGE_RESOLUTION|>--- conflicted
+++ resolved
@@ -14,7 +14,6 @@
 import java.lang.management.RuntimeMXBean;
 import org.codehaus.mojo.animal_sniffer.IgnoreJRERequirement;
 
-<<<<<<< HEAD
 /** {@link Resource} which provides information about the current running process. */
 public final class ProcessResource {
 
@@ -25,23 +24,17 @@
   }
 
   private static Resource buildResource() {
-=======
-/** {@link ResourceProvider} which provides information about the current running process. */
-public final class ProcessResource extends ResourceProvider {
-  @Override
-  protected Attributes getAttributes() {
     try {
-      return doGetAttributes();
+      return doBuildResource();
     } catch (LinkageError t) {
       // Will only happen on Android, where these attributes generally don't make much sense
       // anyways.
-      return Attributes.empty();
+      return Resource.getEmpty();
     }
   }
 
   @IgnoreJRERequirement
-  private static Attributes doGetAttributes() {
->>>>>>> 43f1ecf7
+  private static Resource doBuildResource() {
     AttributesBuilder attributes = Attributes.builder();
 
     // TODO(anuraaga): Use reflection to get more stable values on Java 9+
