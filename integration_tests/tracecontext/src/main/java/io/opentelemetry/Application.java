--- conflicted
+++ resolved
@@ -40,12 +40,8 @@
         (request, response) -> {
           final Gson gson = new Gson();
 
-<<<<<<< HEAD
-              Context withSpanContext = context.with(span);
-=======
           final io.opentelemetry.Request[] requests =
               gson.fromJson(request.body(), io.opentelemetry.Request[].class);
->>>>>>> def5a23c
 
           Context context =
               OpenTelemetry.getPropagators()
@@ -86,7 +82,7 @@
                     .setParent(context)
                     .startSpan();
 
-            Context withSpanContext = TracingContextUtils.withSpan(span, context);
+            Context withSpanContext = context.with(span);
 
             // Make a new request using the builder
             okhttp3.Request.Builder reqBuilder = new okhttp3.Request.Builder();
