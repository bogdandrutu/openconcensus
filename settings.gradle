--- conflicted
+++ resolved
@@ -1,23 +1,8 @@
 rootProject.name = "opentelemetry-java"
 
-<<<<<<< HEAD
-include ":opentelemetry-all"
-include ":opentelemetry-api"
-include ":opentelemetry-contrib-http-base"
-include ":opentelemetry-contrib-runtime-metrics"
-include ":opentelemetry-contrib-trace-utils"
-include ":opentelemetry-exporters-inmemory"
-include ":opentelemetry-exporters-jaeger"
-include ":opentelemetry-exporters-logging"
-include ":opentelemetry-exporters-otprotocol"
-include ":opentelemetry-opentracing-shim"
-include ":opentelemetry-proto"
-include ":opentelemetry-sdk"
-include ":opentelemetry-sdk-contrib-async-processor"
-include ":opentelemetry-sdk-contrib-testbed"
-=======
 include ":opentelemetry-all",
         ":opentelemetry-api",
+        ":opentelemetry-contrib-http-base",
         ":opentelemetry-contrib-runtime-metrics",
         ":opentelemetry-contrib-trace-utils",
         ":opentelemetry-exporters-inmemory",
@@ -30,7 +15,6 @@
         ":opentelemetry-sdk-contrib-async-processor",
         ":opentelemetry-sdk-contrib-aws-v1-support",
         ":opentelemetry-sdk-contrib-testbed"
->>>>>>> a4e4e6f9
 
 project(':opentelemetry-all').projectDir = "$rootDir/all" as File
 project(':opentelemetry-api').projectDir = "$rootDir/api" as File
