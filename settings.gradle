pluginManagement {
    plugins {
        id "com.github.ben-manes.versions" version "0.20.0"
        id "com.github.kt3k.coveralls" version "2.0.1"
        id 'com.github.sherter.google-java-format' version "0.8"
        id "com.google.protobuf" version "0.8.8"
        id "com.jfrog.artifactory" version "4.13.0"
        id "io.morethan.jmhreport" version "0.9.0"
        id "me.champeau.gradle.jmh" version "0.5.0"
        id "net.ltgt.errorprone" version "1.2.0"
        id "ru.vyarus.animalsniffer" version "1.5.1"
    }

    repositories {
        gradlePluginPortal()
        google()
    }
}

rootProject.name = "opentelemetry-java"
include ":opentelemetry-all",
        ":opentelemetry-api",
        ":opentelemetry-context-prop",
        ":opentelemetry-extension-auto-annotations",
        ":opentelemetry-extension-runtime-metrics",
        ":opentelemetry-extension-trace-propagators",
        ":opentelemetry-extension-trace-utils",
        ":opentelemetry-exporters-inmemory",
        ":opentelemetry-exporters-jaeger",
        ":opentelemetry-exporters-logging",
        ":opentelemetry-exporters-otlp",
        ":opentelemetry-exporters-prometheus",
        ":opentelemetry-exporters-zipkin",
        ":opentelemetry-integration-tests",
        ":opentelemetry-opentracing-shim",
        ":opentelemetry-proto",
        ":opentelemetry-sdk-common",
        ":opentelemetry-sdk-correlation-context",
        ":opentelemetry-sdk-metrics",
        ":opentelemetry-sdk-tracing",
        ":opentelemetry-sdk",
        ":opentelemetry-sdk-extension-async-processor",
        ":opentelemetry-sdk-extension-auto-config",
        ":opentelemetry-sdk-extension-aws-v1-support",
        ":opentelemetry-sdk-extension-logging-support",
        ":opentelemetry-sdk-extension-otproto",
        ":opentelemetry-sdk-extension-resources",
        ":opentelemetry-sdk-extension-testbed",
        ":opentelemetry-sdk-extension-jaeger-remote-sampler",
        ":opentelemetry-sdk-extension-zpages",
        ":opentelemetry-bom",
        ":opentelemetry-testing-internal"

rootProject.children.each {
    it.projectDir = "$rootDir/" + it.name
        .replace("opentelemetry-exporters-", "exporters/")
        .replace("opentelemetry-extension-", "extensions/")
        .replace("opentelemetry-sdk-extension-", "sdk_extensions/")
<<<<<<< HEAD
=======
        .replace("opentelemetry-sdk-", "sdk/")
        .replace("logging-", "logging/")
>>>>>>> 7e87a69a
        .replace("opentelemetry-", "")
        .replace("-", "_") as File
}

project(":opentelemetry-sdk").projectDir = "$rootDir/sdk/all" as File<|MERGE_RESOLUTION|>--- conflicted
+++ resolved
@@ -56,11 +56,8 @@
         .replace("opentelemetry-exporters-", "exporters/")
         .replace("opentelemetry-extension-", "extensions/")
         .replace("opentelemetry-sdk-extension-", "sdk_extensions/")
-<<<<<<< HEAD
-=======
         .replace("opentelemetry-sdk-", "sdk/")
         .replace("logging-", "logging/")
->>>>>>> 7e87a69a
         .replace("opentelemetry-", "")
         .replace("-", "_") as File
 }
