--- conflicted
+++ resolved
@@ -84,22 +84,7 @@
       openconsensus.context.propagation.BinaryFormat<openconsensus.trace.SpanContext> format,
       Binary carrier) {
 
-<<<<<<< HEAD
     ByteBuffer extractionBuff = carrier.extractionBuffer();
-    openconsensus.trace.SpanContext context = null;
-    try {
-      context = format.fromByteBuffer(extractionBuff);
-    } catch (SpanContextParseException e) {
-      return null;
-    }
-
-    return new SpanContextShim(context);
-=======
-    ByteBuffer byteBuff = carrier.extractionBuffer();
-    byte[] buff = new byte[byteBuff.remaining()];
-    byteBuff.get(buff);
-
-    return new SpanContextShim(format.fromByteArray(buff));
->>>>>>> c728bc03
+    return new SpanContextShim(format.fromByteBuffer(extractionBuff));
   }
 }