/*
 * Copyright 2019, OpenConsensus Authors
 *
 * Licensed under the Apache License, Version 2.0 (the "License");
 * you may not use this file except in compliance with the License.
 * You may obtain a copy of the License at
 *
 *     http://www.apache.org/licenses/LICENSE-2.0
 *
 * Unless required by applicable law or agreed to in writing, software
 * distributed under the License is distributed on an "AS IS" BASIS,
 * WITHOUT WARRANTIES OR CONDITIONS OF ANY KIND, either express or implied.
 * See the License for the specific language governing permissions and
 * limitations under the License.
 */

package openconsensus.opentracingshim;

import io.opentracing.SpanContext;
import io.opentracing.propagation.Binary;
import io.opentracing.propagation.TextMap;
import java.nio.ByteBuffer;
import java.util.HashMap;
import java.util.Map;

final class Propagation {
  private Propagation() {}

  public static void injectTextFormat(
      openconsensus.context.propagation.HttpTextFormat<openconsensus.trace.SpanContext> format,
      openconsensus.trace.SpanContext context,
      TextMap carrier) {
    format.inject(context, carrier, TextMapSetter.INSTANCE);
  }

  public static SpanContext extractTextFormat(
      openconsensus.context.propagation.HttpTextFormat<openconsensus.trace.SpanContext> format,
      TextMap carrier) {
    Map<String, String> carrierMap = new HashMap<String, String>();
    for (Map.Entry<String, String> entry : carrier) {
      carrierMap.put(entry.getKey(), entry.getValue());
    }

    return new SpanContextShim(format.extract(carrierMap, TextMapGetter.INSTANCE));
  }

  static final class TextMapSetter
<<<<<<< HEAD
      extends openconsensus.context.propagation.HttpTextFormat.Setter<TextMap> {
=======
      implements openconsensus.context.propagation.TextFormat.Setter<TextMap> {
>>>>>>> fad1d489
    private TextMapSetter() {}

    public static final TextMapSetter INSTANCE = new TextMapSetter();

    @Override
    public void put(TextMap carrier, String key, String value) {
      carrier.put(key, value);
    }
  }

  // We use Map<> instead of TextMap as we need to query a specified key, and iterating over
  // *all* values per key-query *might* be a bad idea.
  static final class TextMapGetter
<<<<<<< HEAD
      extends openconsensus.context.propagation.HttpTextFormat.Getter<Map<String, String>> {
=======
      implements openconsensus.context.propagation.TextFormat.Getter<Map<String, String>> {
>>>>>>> fad1d489
    private TextMapGetter() {}

    public static final TextMapGetter INSTANCE = new TextMapGetter();

    @Override
    public String get(Map<String, String> carrier, String key) {
      return carrier.get(key);
    }
  }

  public static void injectBinaryFormat(
      openconsensus.context.propagation.BinaryFormat<openconsensus.trace.SpanContext> format,
      openconsensus.trace.SpanContext context,
      Binary carrier) {

    byte[] buff = format.toByteArray(context);
    ByteBuffer byteBuff = carrier.injectionBuffer(buff.length);
    byteBuff.put(buff);
  }

  public static SpanContext extractBinaryFormat(
      openconsensus.context.propagation.BinaryFormat<openconsensus.trace.SpanContext> format,
      Binary carrier) {

    ByteBuffer byteBuff = carrier.extractionBuffer();
    byte[] buff = new byte[byteBuff.remaining()];
    byteBuff.get(buff);

    return new SpanContextShim(format.fromByteArray(buff));
  }
}<|MERGE_RESOLUTION|>--- conflicted
+++ resolved
@@ -45,11 +45,7 @@
   }
 
   static final class TextMapSetter
-<<<<<<< HEAD
-      extends openconsensus.context.propagation.HttpTextFormat.Setter<TextMap> {
-=======
-      implements openconsensus.context.propagation.TextFormat.Setter<TextMap> {
->>>>>>> fad1d489
+      implements openconsensus.context.propagation.HttpTextFormat.Setter<TextMap> {
     private TextMapSetter() {}
 
     public static final TextMapSetter INSTANCE = new TextMapSetter();
@@ -63,11 +59,7 @@
   // We use Map<> instead of TextMap as we need to query a specified key, and iterating over
   // *all* values per key-query *might* be a bad idea.
   static final class TextMapGetter
-<<<<<<< HEAD
-      extends openconsensus.context.propagation.HttpTextFormat.Getter<Map<String, String>> {
-=======
-      implements openconsensus.context.propagation.TextFormat.Getter<Map<String, String>> {
->>>>>>> fad1d489
+      implements openconsensus.context.propagation.HttpTextFormat.Getter<Map<String, String>> {
     private TextMapGetter() {}
 
     public static final TextMapGetter INSTANCE = new TextMapGetter();
