/*
 * Copyright 2020, OpenTelemetry Authors
 *
 * Licensed under the Apache License, Version 2.0 (the "License");
 * you may not use this file except in compliance with the License.
 * You may obtain a copy of the License at
 *
 *     http://www.apache.org/licenses/LICENSE-2.0
 *
 * Unless required by applicable law or agreed to in writing, software
 * distributed under the License is distributed on an "AS IS" BASIS,
 * WITHOUT WARRANTIES OR CONDITIONS OF ANY KIND, either express or implied.
 * See the License for the specific language governing permissions and
 * limitations under the License.
 */

package io.opentelemetry.contrib.trace.propagation;

import static java.util.Objects.requireNonNull;

import com.google.common.base.Strings;
import io.grpc.Context;
import io.opentelemetry.context.propagation.HttpTextFormat;
import io.opentelemetry.trace.DefaultSpan;
import io.opentelemetry.trace.Span;
import io.opentelemetry.trace.SpanContext;
import io.opentelemetry.trace.SpanId;
import io.opentelemetry.trace.TraceFlags;
import io.opentelemetry.trace.TraceId;
import io.opentelemetry.trace.TraceState;
import io.opentelemetry.trace.TracingContextUtils;
import java.io.UnsupportedEncodingException;
import java.net.URLDecoder;
import java.util.Collections;
import java.util.List;
import java.util.logging.Level;
import java.util.logging.Logger;
import javax.annotation.concurrent.Immutable;

/**
 * Implementation of the Jaeger propagation protocol. See <a
 * href=https://www.jaegertracing.io/docs/client-libraries/#propagation-format>Jaeger Propogation
 * Format</a>.
 */
@Immutable
public class JaegerPropagator implements HttpTextFormat {

  private static final Logger logger = Logger.getLogger(JaegerPropagator.class.getName());

  static final String PROPAGATION_HEADER = "uber-trace-id";
  // Parent span has been deprecated but Jaeger propagation protocol requires it
  static final char DEPRECATED_PARENT_SPAN = '0';
  static final char PROPAGATION_HEADER_DELIMITER = ':';

  private static final int MAX_TRACE_ID_LENGTH = 2 * TraceId.getSize();
  private static final int MAX_SPAN_ID_LENGTH = 2 * SpanId.getSize();
  private static final int MAX_FLAGS_LENGTH = 2;

  private static final char IS_SAMPLED = '1';
  private static final char NOT_SAMPLED = '0';
  private static final int PROPAGATION_HEADER_DELIMITER_SIZE = 1;

  private static final int TRACE_ID_HEX_SIZE = 2 * TraceId.getSize();
  private static final int SPAN_ID_HEX_SIZE = 2 * SpanId.getSize();
  private static final int PARENT_SPAN_ID_SIZE = 1;
  private static final int SAMPLED_FLAG_SIZE = 1;

  private static final int SPAN_ID_OFFSET = TRACE_ID_HEX_SIZE + PROPAGATION_HEADER_DELIMITER_SIZE;
  private static final int PARENT_SPAN_ID_OFFSET =
      SPAN_ID_OFFSET + SPAN_ID_HEX_SIZE + PROPAGATION_HEADER_DELIMITER_SIZE;
  private static final int SAMPLED_FLAG_OFFSET =
      PARENT_SPAN_ID_OFFSET + PARENT_SPAN_ID_SIZE + PROPAGATION_HEADER_DELIMITER_SIZE;
  private static final int PROPAGATION_HEADER_SIZE = SAMPLED_FLAG_OFFSET + SAMPLED_FLAG_SIZE;

  private static final TraceFlags SAMPLED_FLAGS = TraceFlags.builder().setIsSampled(true).build();
  private static final TraceFlags NOT_SAMPLED_FLAGS =
      TraceFlags.builder().setIsSampled(false).build();

  private static final List<String> FIELDS = Collections.singletonList(PROPAGATION_HEADER);

  @Override
  public List<String> fields() {
    return FIELDS;
  }

  @Override
  public <C> void inject(Context context, C carrier, Setter<C> setter) {
    requireNonNull(context, "context");
    requireNonNull(setter, "setter");

    Span span = TracingContextUtils.getSpanWithoutDefault(context);
    if (span == null) {
      return;
    }

    SpanContext spanContext = span.getContext();

    char[] chars = new char[PROPAGATION_HEADER_SIZE];
    spanContext.getTraceId().copyLowerBase16To(chars, 0);
    chars[SPAN_ID_OFFSET - 1] = PROPAGATION_HEADER_DELIMITER;
    spanContext.getSpanId().copyLowerBase16To(chars, SPAN_ID_OFFSET);
    chars[PARENT_SPAN_ID_OFFSET - 1] = PROPAGATION_HEADER_DELIMITER;
    chars[PARENT_SPAN_ID_OFFSET] = DEPRECATED_PARENT_SPAN;
    chars[SAMPLED_FLAG_OFFSET - 1] = PROPAGATION_HEADER_DELIMITER;
    chars[SAMPLED_FLAG_OFFSET] = spanContext.getTraceFlags().isSampled() ? IS_SAMPLED : NOT_SAMPLED;
    setter.set(carrier, PROPAGATION_HEADER, new String(chars));
  }

  @Override
  public <C> Context extract(Context context, C carrier, Getter<C> getter) {
    requireNonNull(carrier, "carrier");
    requireNonNull(getter, "getter");

    SpanContext spanContext = getSpanContextFromHeader(carrier, getter);

    return TracingContextUtils.withSpan(DefaultSpan.create(spanContext), context);
  }

  @SuppressWarnings("StringSplitter")
  private static <C> SpanContext getSpanContextFromHeader(C carrier, Getter<C> getter) {
<<<<<<< HEAD
    String value = getter.get(carrier, TRACE_ID_HEADER);
    if (Strings.isNullOrEmpty(value)) {
=======
    String value = getter.get(carrier, PROPAGATION_HEADER);
    if (StringUtils.isNullOrEmpty(value)) {
>>>>>>> 8a0ec1d4
      return SpanContext.getInvalid();
    }

    // if the delimiter (:) cannot be found then the propagation value could be URL
    // encoded, so we need to decode it before attempting to split it.
    if (value.lastIndexOf(PROPAGATION_HEADER_DELIMITER) == -1) {
      try {
        // the propagation value
        value = URLDecoder.decode(value, "UTF-8");
      } catch (UnsupportedEncodingException e) {
        logger.info(
            "Error decoding '"
                + PROPAGATION_HEADER
                + "' with value "
                + value
                + ". Returning INVALID span context.");
        return SpanContext.getInvalid();
      }
    }

    String[] parts = value.split(String.valueOf(PROPAGATION_HEADER_DELIMITER));
    if (parts.length != 4) {
      logger.info(
          "Invalid header '"
              + PROPAGATION_HEADER
              + "' with value "
              + value
              + ". Returning INVALID span context.");
      return SpanContext.getInvalid();
    }

    String traceId = parts[0];
    if (!isTraceIdValid(traceId)) {
      logger.info(
          "Invalid TraceId in Jaeger header: '"
              + PROPAGATION_HEADER
              + "' with traceId "
              + traceId
              + ". Returning INVALID span context.");
      return SpanContext.getInvalid();
    }

    String spanId = parts[1];
    if (!isSpanIdValid(spanId)) {
      logger.info(
          "Invalid SpanId in Jaeger header: '"
              + PROPAGATION_HEADER
              + "'. Returning INVALID span context.");
      return SpanContext.getInvalid();
    }

    String flags = parts[3];
    if (!isFlagsValid(flags)) {
      logger.info(
          "Invalid Flags in Jaeger header: '"
              + PROPAGATION_HEADER
              + "'. Returning INVALID span context.");
      return SpanContext.getInvalid();
    }

    return buildSpanContext(traceId, spanId, flags);
  }

  private static SpanContext buildSpanContext(String traceId, String spanId, String flags) {
    try {
      int flagsInt = Integer.parseInt(flags);
      TraceFlags traceFlags = ((flagsInt & 1) == 1) ? SAMPLED_FLAGS : NOT_SAMPLED_FLAGS;

      return SpanContext.createFromRemoteParent(
          TraceId.fromLowerBase16(Strings.padStart(traceId, MAX_TRACE_ID_LENGTH, '0'), 0),
          SpanId.fromLowerBase16(Strings.padStart(spanId, MAX_SPAN_ID_LENGTH, '0'), 0),
          traceFlags,
          TraceState.getDefault());
    } catch (Exception e) {
      logger.log(
          Level.INFO,
          "Error parsing '" + PROPAGATION_HEADER + "' header. Returning INVALID span context.",
          e);
      return SpanContext.getInvalid();
    }
  }

  private static boolean isTraceIdValid(String value) {
    return !(Strings.isNullOrEmpty(value) || value.length() > MAX_TRACE_ID_LENGTH);
  }

  private static boolean isSpanIdValid(String value) {
    return !(Strings.isNullOrEmpty(value) || value.length() > MAX_SPAN_ID_LENGTH);
  }

  private static boolean isFlagsValid(String value) {
    return !(Strings.isNullOrEmpty(value) || value.length() > MAX_FLAGS_LENGTH);
  }
}<|MERGE_RESOLUTION|>--- conflicted
+++ resolved
@@ -118,13 +118,8 @@
 
   @SuppressWarnings("StringSplitter")
   private static <C> SpanContext getSpanContextFromHeader(C carrier, Getter<C> getter) {
-<<<<<<< HEAD
-    String value = getter.get(carrier, TRACE_ID_HEADER);
+    String value = getter.get(carrier, PROPAGATION_HEADER);
     if (Strings.isNullOrEmpty(value)) {
-=======
-    String value = getter.get(carrier, PROPAGATION_HEADER);
-    if (StringUtils.isNullOrEmpty(value)) {
->>>>>>> 8a0ec1d4
       return SpanContext.getInvalid();
     }
 
