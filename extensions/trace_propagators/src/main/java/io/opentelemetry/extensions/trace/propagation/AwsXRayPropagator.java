--- conflicted
+++ resolved
@@ -83,13 +83,8 @@
     Objects.requireNonNull(context, "context");
     Objects.requireNonNull(setter, "setter");
 
-<<<<<<< HEAD
     Span span = Span.fromContext(context);
     if (!span.getContext().isValid()) {
-=======
-    Span span = TracingContextUtils.getSpan(context);
-    if (!span.getSpanContext().isValid()) {
->>>>>>> 34e66a11
       return;
     }
 
