--- conflicted
+++ resolved
@@ -88,15 +88,9 @@
     Objects.requireNonNull(context, "context");
     Objects.requireNonNull(setter, "setter");
 
-<<<<<<< HEAD
-    SpanContext spanContext = TracingContextUtils.getSpan(context).getContext();
+    SpanContext spanContext = Span.fromContext(context).getSpanContext();
     if (spanContext.isValid()) {
       injectSpan(spanContext, carrier, setter);
-=======
-    SpanContext spanContext = Span.fromContext(context).getSpanContext();
-    if (!spanContext.isValid()) {
-      return;
->>>>>>> f4a1587c
     }
 
     injectBaggage(BaggageUtils.getBaggage(context), carrier, setter);
@@ -141,7 +135,7 @@
 
     Baggage baggage = getBaggageFromHeader(carrier, getter);
     if (baggage != null) {
-      context = BaggageUtils.withBaggage(baggage, context);
+      context = context.with(baggage);
     }
 
     return context;
