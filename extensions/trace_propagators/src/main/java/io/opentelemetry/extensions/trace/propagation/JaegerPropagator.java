--- conflicted
+++ resolved
@@ -131,19 +131,16 @@
 
     SpanContext spanContext = getSpanContextFromHeader(carrier, getter);
     if (spanContext.isValid()) {
-      context = TracingContextUtils.withSpan(Span.wrap(spanContext), context);
+      context = context.with(Span.wrap(spanContext));
     }
 
     Baggage baggage = getBaggageFromHeader(carrier, getter);
     if (baggage != null) {
+      // TODO: Fix with the related one? DONT add if it hasn't been added yet.
       context = BaggageUtils.withBaggage(baggage, context);
     }
 
-<<<<<<< HEAD
     return context;
-=======
-    return context.with(Span.wrap(spanContext));
->>>>>>> 65449232
   }
 
   @SuppressWarnings("StringSplitter")
