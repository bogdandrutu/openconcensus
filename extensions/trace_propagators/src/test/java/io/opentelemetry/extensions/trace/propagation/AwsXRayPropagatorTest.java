--- conflicted
+++ resolved
@@ -30,20 +30,14 @@
   private static final String SPAN_ID_BASE16 = "53995c3f42cd8ad8";
   private static final byte SAMPLED_TRACE_FLAG = TraceFlags.getSampled();
 
-<<<<<<< HEAD
-  private static final HttpTextFormat.Setter<Map<String, String>> setter = Map::put;
-  private static final HttpTextFormat.Getter<Map<String, String>> getter =
-      new HttpTextFormat.Getter<Map<String, String>>() {
+  private static final TextMapPropagator.Setter<Map<String, String>> setter = Map::put;
+  private static final TextMapPropagator.Getter<Map<String, String>> getter =
+      new TextMapPropagator.Getter<Map<String, String>>() {
         @Override
         public Collection<String> keys(Map<String, String> carrier) {
           return carrier.keySet();
         }
 
-=======
-  private static final TextMapPropagator.Setter<Map<String, String>> setter = Map::put;
-  private static final TextMapPropagator.Getter<Map<String, String>> getter =
-      new TextMapPropagator.Getter<Map<String, String>>() {
->>>>>>> fe07cff3
         @Nullable
         @Override
         public String get(Map<String, String> carrier, String key) {
