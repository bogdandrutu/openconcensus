--- conflicted
+++ resolved
@@ -127,27 +127,18 @@
     Map<String, String> carrier = new HashMap<>();
     prop.inject(Context.current().with(SPAN), carrier, Map::put);
 
-<<<<<<< HEAD
-    assertThat(getSpan(PROPAGATOR1.extract(Context.current(), carrier, getter)).getContext())
-        .isEqualTo(SPAN.getContext());
-    assertThat(getSpan(PROPAGATOR2.extract(Context.current(), carrier, getter)).getContext())
-        .isEqualTo(SPAN.getContext());
-    assertThat(getSpan(PROPAGATOR3.extract(Context.current(), carrier, getter)).getContext())
-        .isEqualTo(SPAN.getContext());
-=======
     assertThat(
-            Span.fromContext(PROPAGATOR1.extract(Context.current(), carrier, Map::get))
+            Span.fromContext(PROPAGATOR1.extract(Context.current(), carrier, getter))
                 .getSpanContext())
         .isEqualTo(SPAN.getSpanContext());
     assertThat(
-            Span.fromContext(PROPAGATOR2.extract(Context.current(), carrier, Map::get))
+            Span.fromContext(PROPAGATOR2.extract(Context.current(), carrier, getter))
                 .getSpanContext())
         .isEqualTo(SPAN.getSpanContext());
     assertThat(
-            Span.fromContext(PROPAGATOR3.extract(Context.current(), carrier, Map::get))
+            Span.fromContext(PROPAGATOR3.extract(Context.current(), carrier, getter))
                 .getSpanContext())
         .isEqualTo(SPAN.getSpanContext());
->>>>>>> f4a1587c
   }
 
   @Test
@@ -171,14 +162,8 @@
 
     Map<String, String> carrier = new HashMap<>();
     PROPAGATOR2.inject(Context.current().with(SPAN), carrier, Map::put);
-<<<<<<< HEAD
-    assertThat(getSpan(prop.extract(Context.current(), carrier, getter)).getContext())
-        .isEqualTo(SPAN.getContext());
-=======
-    assertThat(
-            Span.fromContext(prop.extract(Context.current(), carrier, Map::get)).getSpanContext())
-        .isEqualTo(SPAN.getSpanContext());
->>>>>>> f4a1587c
+    assertThat(Span.fromContext(prop.extract(Context.current(), carrier, getter)).getSpanContext())
+        .isEqualTo(SPAN.getSpanContext());
   }
 
   @Test
@@ -201,14 +186,8 @@
 
     Map<String, String> carrier = new HashMap<>();
     PROPAGATOR3.inject(Context.current().with(SPAN), carrier, Map::put);
-<<<<<<< HEAD
-    assertThat(getSpan(prop.extract(Context.current(), carrier, getter)).getContext())
-        .isEqualTo(SPAN.getContext());
-=======
-    assertThat(
-            Span.fromContext(prop.extract(Context.current(), carrier, Map::get)).getSpanContext())
-        .isEqualTo(SPAN.getSpanContext());
->>>>>>> f4a1587c
+    assertThat(Span.fromContext(prop.extract(Context.current(), carrier, getter)).getSpanContext())
+        .isEqualTo(SPAN.getSpanContext());
     verify(mockPropagator).fields();
     verifyNoMoreInteractions(mockPropagator);
   }
