/*
 * Copyright 2019, OpenConsensus Authors
 *
 * Licensed under the Apache License, Version 2.0 (the "License");
 * you may not use this file except in compliance with the License.
 * You may obtain a copy of the License at
 *
 *     http://www.apache.org/licenses/LICENSE-2.0
 *
 * Unless required by applicable law or agreed to in writing, software
 * distributed under the License is distributed on an "AS IS" BASIS,
 * WITHOUT WARRANTIES OR CONDITIONS OF ANY KIND, either express or implied.
 * See the License for the specific language governing permissions and
 * limitations under the License.
 */

package openconsensus.trace;

import com.google.errorprone.annotations.MustBeClosed;
import java.util.concurrent.Callable;
import javax.annotation.Nullable;
import openconsensus.context.Scope;
import openconsensus.context.propagation.BinaryFormat;
import openconsensus.context.propagation.HttpTextFormat;
import openconsensus.resource.Resource;

/**
 * Tracer is a simple, interface for {@link Span} creation and in-process context interaction.
 *
 * <p>Users may choose to use manual or automatic Context propagation. Because of that this class
 * offers APIs to facilitate both usages.
 *
 * <p>The automatic context propagation is done using {@link io.grpc.Context} which is a gRPC
 * independent implementation for in-process Context propagation mechanism which can carry
 * scoped-values across API boundaries and between threads. Users of the library must propagate the
 * {@link io.grpc.Context} between different threads.
 *
 * <p>Example usage with automatic context propagation:
 *
 * <pre>{@code
 * class MyClass {
 *   private static final Tracer tracer = Trace.getTracer();
 *   void doWork() {
 *     Span span = tracer.spanBuilder("MyClass.DoWork").startSpan();
 *     try(Scope ss = tracer.withSpan(span)) {
 *       tracer.getCurrentSpan().addEvent("Starting the work.");
 *       doWorkInternal();
 *       tracer.getCurrentSpan().addEvent("Finished working.");
 *     } finally {
 *       span.end();
 *     }
 *   }
 * }
 * }</pre>
 *
 * <p>Example usage with manual context propagation:
 *
 * <pre>{@code
 * class MyClass {
 *   private static final Tracer tracer = Trace.getTracer();
 *   void doWork(Span parent) {
 *     Span childSpan = tracer.spanBuilderWithExplicitParent("MyChildSpan", parent).startSpan();
 *     childSpan.addEvent("Starting the work.");
 *     try {
 *       doSomeWork(childSpan); // Manually propagate the new span down the stack.
 *     } finally {
 *       // To make sure we end the span even in case of an exception.
 *       childSpan.end();  // Manually end the span.
 *     }
 *   }
 * }
 * }</pre>
 *
 * @since 0.1.0
 */
public interface Tracer {
  /**
   * Gets the current Span from the current Context.
   *
   * <p>To install a {@link Span} to the current Context use {@link #withSpan(Span)}.
   *
   * <p>startSpan methods do NOT modify the current Context {@code Span}.
   *
   * @return a default {@code Span} that does nothing and has an invalid {@link SpanContext} if no
   *     {@code Span} is associated with the current Context, otherwise the current {@code Span}
   *     from the Context.
   * @since 0.1.0
   */
  Span getCurrentSpan();

  /**
   * Enters the scope of code where the given {@link Span} is in the current Context, and returns an
   * object that represents that scope. The scope is exited when the returned object is closed.
   *
   * <p>Supports try-with-resource idiom.
   *
   * <p>Can be called with {@link BlankSpan} to enter a scope of code where tracing is stopped.
   *
   * <p>Example of usage:
   *
   * <pre>{@code
   * private static Tracer tracer = Trace.getTracer();
   * void doWork() {
   *   // Create a Span as a child of the current Span.
   *   Span span = tracer.spanBuilder("my span").startSpan();
   *   try (Scope ws = tracer.withSpan(span)) {
   *     tracer.getCurrentSpan().addEvent("my event");
   *     doSomeOtherWork();  // Here "span" is the current Span.
   *   }
   *   span.end();
   * }
   * }</pre>
   *
   * <p>Prior to Java SE 7, you can use a finally block to ensure that a resource is closed
   * regardless of whether the try statement completes normally or abruptly.
   *
   * <p>Example of usage prior to Java SE7:
   *
   * <pre>{@code
   * private static Tracer tracer = Trace.getTracer();
   * void doWork() {
   *   // Create a Span as a child of the current Span.
   *   Span span = tracer.spanBuilder("my span").startSpan();
   *   Scope ws = tracer.withSpan(span);
   *   try {
   *     tracer.getCurrentSpan().addEvent("my event");
   *     doSomeOtherWork();  // Here "span" is the current Span.
   *   } finally {
   *     ws.close();
   *   }
   *   span.end();
   * }
   * }</pre>
   *
   * @param span The {@link Span} to be set to the current Context.
   * @return an object that defines a scope where the given {@link Span} will be set to the current
   *     Context.
   * @throws NullPointerException if {@code span} is {@code null}.
   * @since 0.1.0
   */
  @MustBeClosed
  Scope withSpan(Span span);

  /**
   * Returns a {@link Runnable} that runs the given task with the given {@code Span} in the current
   * context.
   *
   * <p>Users may consider to use {@link Span.Builder#startSpanAndRun(Runnable)}.
   *
   * <p>Any error will end up as a {@link Status#UNKNOWN}.
   *
   * <p>IMPORTANT: Caller must manually propagate the entire {@code io.grpc.Context} when wraps a
   * {@code Runnable}, see the examples.
   *
   * <p>IMPORTANT: Caller must manually end the {@code Span} within the {@code Runnable}, or after
   * the {@code Runnable} is executed.
   *
   * <p>Example with Executor wrapped with {@link io.grpc.Context#currentContextExecutor}:
   *
   * <pre><code>
   * class MyClass {
   *   private static Tracer tracer = Trace.getTracer();
   *   void handleRequest(Executor executor) {
   *     Span span = tracer.spanBuilder("MyRunnableSpan").startSpan();
   *     executor.execute(tracer.withSpan(span, new Runnable() {
   *      {@literal @}Override
   *       public void run() {
   *         try {
   *           sendResult();
   *         } finally {
   *           span.end();
   *         }
   *       }
   *     }));
   *   }
   * }
   * </code></pre>
   *
   * <p>Example without Executor wrapped with {@link io.grpc.Context#currentContextExecutor}:
   *
   * <pre><code>
   * class MyClass {
   *   private static Tracer tracer = Trace.getTracer();
   *   void handleRequest(Executor executor) {
   *     Span span = tracer.spanBuilder("MyRunnableSpan").startSpan();
   *     executor.execute(Context.wrap(tracer.withSpan(span, new Runnable() {
   *      {@literal @}Override
   *       public void run() {
   *         try {
   *           sendResult();
   *         } finally {
   *           span.end();
   *         }
   *       }
   *     })));
   *   }
   * }
   * </code></pre>
   *
   * @param span the {@code Span} to be set as current.
   * @param runnable the {@code Runnable} to withSpan in the {@code Span}.
   * @return the {@code Runnable}.
   * @since 0.1.0
   */
  Runnable withSpan(Span span, Runnable runnable);

  /**
   * Returns a {@link Callable} that runs the given task with the given {@code Span} in the current
   * context.
   *
   * <p>Users may consider to use {@link Span.Builder#startSpanAndCall(Callable)}.
   *
   * <p>Any error will end up as a {@link Status#UNKNOWN}.
   *
   * <p>IMPORTANT: Caller must manually propagate the entire {@code io.grpc.Context} when wraps a
   * {@code Callable}, see the examples.
   *
   * <p>IMPORTANT: Caller must manually end the {@code Span} within the {@code Callable}, or after
   * the {@code Callable} is executed.
   *
   * <p>Example with Executor wrapped with {@link io.grpc.Context#currentContextExecutor}:
   *
   * <pre><code>
   * class MyClass {
   *   private static Tracer tracer = Trace.getTracer();
   *   void handleRequest(Executor executor) {
   *     Span span = tracer.spanBuilder("MyRunnableSpan").startSpan();
   *     executor.execute(tracer.withSpan(span, new Callable&lt;MyResult&gt;() {
   *      {@literal @}Override
   *       public MyResult call() throws Exception {
   *         try {
   *           return sendResult();
   *         } finally {
   *           span.end();
   *         }
   *       }
   *     }));
   *   }
   * }
   * </code></pre>
   *
   * <p>Example without Executor wrapped with {@link io.grpc.Context#currentContextExecutor}:
   *
   * <pre><code>
   * class MyClass {
   *   private static Tracer tracer = Trace.getTracer();
   *   void handleRequest(Executor executor) {
   *     Span span = tracer.spanBuilder("MyRunnableSpan").startSpan();
   *     executor.execute(Context.wrap(tracer.withSpan(span, new Callable&lt;MyResult&gt;() {
   *      {@literal @}Override
   *       public MyResult call() throws Exception {
   *         try {
   *           return sendResult();
   *         } finally {
   *           span.end();
   *         }
   *       }
   *     })));
   *   }
   * }
   * </code></pre>
   *
   * @param span the {@code Span} to be set as current.
   * @param callable the {@code Callable} to run in the {@code Span}.
   * @param <V> the result type of method call.
   * @return the {@code Callable}.
   * @since 0.1.0
   */
  <V> Callable<V> withSpan(Span span, final Callable<V> callable);

  /**
   * Returns a {@link Span.Builder} to create and start a new child {@link Span} as a child of to
   * the current {@code Span} if any, otherwise creates a root {@code Span}.
   *
   * <p>See {@link Span.Builder} for usage examples.
   *
   * <p>This <b>must</b> be used to create a {@code Span} when automatic Context propagation is
   * used.
   *
   * <p>This is equivalent with:
   *
   * <pre>{@code
   * tracer.spanBuilderWithExplicitParent("MySpanName",tracer.getCurrentSpan());
   * }</pre>
   *
   * @param spanName The name of the returned Span.
   * @return a {@code Span.Builder} to create and start a new {@code Span}.
   * @throws NullPointerException if {@code spanName} is {@code null}.
   * @since 0.1.0
   */
  Span.Builder spanBuilder(String spanName);

  /**
   * Returns a {@link Span.Builder} to create and start a new child {@link Span} (or root if parent
   * is {@code null} or has an invalid {@link SpanContext}), with parent being the designated {@code
   * Span}.
   *
   * <p>See {@link Span.Builder} for usage examples.
   *
   * <p>This <b>must</b> be used to create a {@code Span} when manual Context propagation is used OR
   * when creating a root {@code Span} with a {@code null} parent.
   *
   * @param spanName The name of the returned Span.
   * @param parent The parent of the returned Span. If {@code null} the {@code Span.Builder} will
   *     build a root {@code Span}.
   * @return a {@code Span.Builder} to create and start a new {@code Span}.
   * @throws NullPointerException if {@code spanName} is {@code null}.
   * @since 0.1.0
   */
  Span.Builder spanBuilderWithExplicitParent(String spanName, @Nullable Span parent);

  /**
   * Returns a {@link Span.Builder} to create and start a new child {@link Span} (or root if parent
   * is {@code null}), with parent being the remote {@link Span} designated by the {@link
   * SpanContext}.
   *
   * <p>See {@link Span.Builder} for usage examples.
   *
   * <p>This <b>must</b> be used to create a {@code Span} when the parent is in a different process.
   * This is only intended for use by RPC systems or similar.
   *
   * <p>If no {@link SpanContext} OR fail to parse the {@link SpanContext} on the server side, users
   * must call this method with a {@code null} remote parent {@code SpanContext}.
   *
   * @param spanName The name of the returned Span.
   * @param remoteParentSpanContext The remote parent of the returned Span.
   * @return a {@code Span.Builder} to create and start a new {@code Span}.
   * @throws NullPointerException if {@code spanName} is {@code null}.
   * @since 0.1.0
   */
  Span.Builder spanBuilderWithRemoteParent(
      String spanName, @Nullable SpanContext remoteParentSpanContext);

  /**
   * Sets the {@link Resource} to be associated with all {@link Span} and {@link SpanData} objects
   * recorded by this {@link Tracer}.
   *
   * @param resource Resource to be associated with all {@link Span} and {@link SpanData} objects.
   */
  void setResource(Resource resource);

  /**
   * Gets the {@link Resource} that is associating with all the {@link Span} and {@link SpanData}
   * objects recorded by this {@link Tracer}.
   *
   * @return {@link Resource} that is associating with all {@link Span} and {@link SpanData}
   *     objects.
   */
  Resource getResource();

  /**
   * Records a {@link SpanData}. This API allows to send a pre-populated span object to the
   * exporter. Sampling and recording decisions as well as other collection optimizations is a
   * responsibility of a caller. Note, the {@link SpanContext} object on the span population with
   * the values that will allow correlation of telemetry is also a caller responsibility.
   *
   * @param span Span Data to be reported to all exporters.
   */
  void recordSpanData(SpanData span);

  /**
   * Returns the {@link BinaryFormat} for this implementation.
   *
   * <p>If no implementation is provided then no-op implementation will be used.
   *
   * <p>Usually this will be the W3C Trace Context as the binary format. For more details, see <a
   * href="https://github.com/w3c/trace-context">trace-context</a>.
   *
   * <p>Example of usage on the client:
   *
   * <pre>{@code
   * private static final Tracer tracer = Trace.getTracer();
   * private static final BinaryFormat binaryFormat =
   *     Trace.getTracer().getBinaryFormat();
   * void onSendRequest() {
   *   Span span = tracer.spanBuilder("MyRequest").setSpanKind(Span.Kind.CLIENT).startSpan();
   *   try (Scope ss = tracer.withSpan(span)) {
   *     byte[] binaryValue = binaryFormat.toByteArray(tracer.getCurrentContext().context());
   *     // Send the request including the binaryValue and wait for the response.
   *   } finally {
   *     span.end();
   *   }
   * }
   * }</pre>
   *
   * <p>Example of usage on the server:
   *
   * <pre>{@code
   * private static final Tracer tracer = Trace.getTracer();
   * private static final BinaryFormat binaryFormat =
   *     Trace.getTracer().getBinaryFormat();
   * void onRequestReceived() {
   *   // Get the binaryValue from the request.
   *   SpanContext spanContext = SpanContext.INVALID;
   *   if (binaryValue != null) {
   *     spanContext = binaryFormat.fromByteArray(binaryValue);
   *   }
   *   Span span = tracer.spanBuilderWithRemoteParent("MyRequest", spanContext)
   *       .setSpanKind(Span.Kind.SERVER).startSpan();
   *   try (Scope ss = tracer.withSpan(span)) {
   *     // Handle request and send response back.
   *   } finally {
   *     span.end();
   *   }
   * }
   * }</pre>
   *
   * @return the {@code BinaryFormat} for this implementation.
   * @since 0.1.0
   */
  BinaryFormat<SpanContext> getBinaryFormat();

  /**
   * Returns the {@link HttpTextFormat} for this implementation.
   *
   * <p>If no implementation is provided then no-op implementation will be used.
   *
   * <p>Usually this will be the W3C Trace Context as the HTTP text format. For more details, see <a
   * href="https://github.com/w3c/trace-context">trace-context</a>.
   *
   * <p>Example of usage on the client:
   *
   * <pre>{@code
   * private static final Tracer tracer = Trace.getTracer();
   * private static final HttpTextFormat textFormat = Trace.getTracer().getHttpTextFormat();
   * private static final HttpTextFormat.Setter setter =
   *         new HttpTextFormat.Setter<HttpURLConnection>() {
   *   public void put(HttpURLConnection carrier, String key, String value) {
   *     carrier.setRequestProperty(field, value);
   *   }
   * }
   *
   * void makeHttpRequest() {
   *   Span span = tracer.spanBuilder("MyRequest").setSpanKind(Span.Kind.CLIENT).startSpan();
   *   try (Scope s = tracer.withSpan(span)) {
   *     HttpURLConnection connection =
   *         (HttpURLConnection) new URL("http://myserver").openConnection();
   *     textFormat.inject(span.getContext(), connection, httpURLConnectionSetter);
   *     // Send the request, wait for response and maybe set the status if not ok.
   *   }
   *   span.end();  // Can set a status.
   * }
   * }</pre>
   *
   * <p>Example of usage on the server:
   *
   * <pre>{@code
   * private static final Tracer tracer = Trace.getTracer();
   * private static final HttpTextFormat textFormat = Trace.getTracer().getHttpTextFormat();
   * private static final HttpTextFormat.Getter<HttpRequest> getter = ...;
   *
   * void onRequestReceived(HttpRequest request) {
   *   SpanContext spanContext = textFormat.extract(request, getter);
   *   Span span = tracer.spanBuilderWithRemoteParent("MyRequest", spanContext)
   *       .setSpanKind(Span.Kind.SERVER).startSpan();
   *   try (Scope s = tracer.withSpan(span)) {
   *     // Handle request and send response back.
   *   }
   *   span.end()
   * }
   * }</pre>
   *
   * @return the {@code HttpTextFormat} for this implementation.
   * @since 0.1.0
   */
<<<<<<< HEAD
  public abstract HttpTextFormat<SpanContext> getHttpTextFormat();

  protected Tracer() {}
=======
  TextFormat<SpanContext> getTextFormat();
>>>>>>> fad1d489
}<|MERGE_RESOLUTION|>--- conflicted
+++ resolved
@@ -463,11 +463,5 @@
    * @return the {@code HttpTextFormat} for this implementation.
    * @since 0.1.0
    */
-<<<<<<< HEAD
-  public abstract HttpTextFormat<SpanContext> getHttpTextFormat();
-
-  protected Tracer() {}
-=======
-  TextFormat<SpanContext> getTextFormat();
->>>>>>> fad1d489
+  HttpTextFormat<SpanContext> getHttpTextFormat();
 }