/*
 * Copyright The OpenTelemetry Authors
 * SPDX-License-Identifier: Apache-2.0
 */

package io.opentelemetry;

import static java.util.Objects.requireNonNull;

import io.opentelemetry.baggage.BaggageManager;
import io.opentelemetry.context.propagation.ContextPropagators;
import io.opentelemetry.metrics.Meter;
import io.opentelemetry.metrics.MeterProvider;
import io.opentelemetry.trace.Tracer;
import io.opentelemetry.trace.TracerProvider;
import javax.annotation.concurrent.ThreadSafe;

/**
 * The entrypoint to telemetry functionality for tracing, metrics and baggage.
 *
 * <p>A global singleton can be retrieved by {@link #get()}. The default for the returned {@link
 * OpenTelemetry}, if none has been set via {@link #set(OpenTelemetry)} will be created with any
 * {@link io.opentelemetry.spi.OpenTelemetryFactory}, {@link
 * io.opentelemetry.trace.spi.TracerProviderFactory}, {@link
 * io.opentelemetry.metrics.spi.MeterProviderFactory}, or {@link
 * io.opentelemetry.baggage.spi.BaggageManagerFactory} found on the classpath, or otherwise will be
 * default, with no-op behavior.
 *
 * <p>If using the OpenTelemetry SDK, you may want to instantiate the {@link OpenTelemetry} to
 * provide configuration, for example of {@code Resource} or {@code Sampler}. See {@code
 * OpenTelemetrySdk} and {@code OpenTelemetrySdk.builder} for information on how to construct the
 * SDK {@link OpenTelemetry}.
 *
 * @see TracerProvider
 * @see MeterProvider
 * @see BaggageManager
 */
@ThreadSafe
public interface OpenTelemetry {

  /**
   * Returns the registered global {@link OpenTelemetry}. If no call to {@link #set(OpenTelemetry)}
   * has been made so far, a default {@link OpenTelemetry} composed of functionality any {@link
   * io.opentelemetry.spi.OpenTelemetryFactory}, {@link
   * io.opentelemetry.trace.spi.TracerProviderFactory}, {@link
   * io.opentelemetry.metrics.spi.MeterProviderFactory}, or {@link
   * io.opentelemetry.baggage.spi.BaggageManagerFactory} found on the classpath, or otherwise * will
   * be default, with no-op behavior.
   *
   * @throws IllegalStateException if a provider has been specified by system property using the
   *     interface FQCN but the specified provider cannot be found.
   */
  static OpenTelemetry get() {
    return DefaultOpenTelemetry.getGlobalOpenTelemetry();
  }

  /**
   * Sets the {@link OpenTelemetry} that should be the global instance. Future calls to {@link
   * #get()} will return the {@link OpenTelemetry}. This should be called once as early as possible
   * in your application initialization logic, often in a {@code static} block in your main class.
   */
  static void set(OpenTelemetry openTelemetry) {
    DefaultOpenTelemetry.setGlobalOpenTelemetry(openTelemetry);
  }

  /**
   * Returns the globally registered {@link ContextPropagators} for remote propagation of a context.
   */
  static ContextPropagators getGlobalPropagators() {
    return get().getPropagators();
  }

  /**
<<<<<<< HEAD
   * Sets the globally registered {@link ContextPropagators} for remote propagation of a context.
=======
   * Returns a singleton {@link TracerProvider}.
   *
   * @return registered TracerProvider or default via {@link DefaultTracerProvider#getInstance()}.
   * @throws IllegalStateException if a specified TracerProvider (via system properties) could not
   *     be found.
>>>>>>> 2d0f91b5
   */
  static void setGlobalPropagators(ContextPropagators propagators) {
    requireNonNull(propagators, "propagators");
    set(get().toBuilder().setPropagators(propagators).build());
  }

  /** Returns the {@link TracerProvider} for this {@link OpenTelemetry}. */
  TracerProvider getTracerProvider();

  /**
   * Gets or creates a named tracer instance from the {@link TracerProvider} for this {@link
   * OpenTelemetry}.
   *
   * @param instrumentationName The name of the instrumentation library, not the name of the
   *     instrument*ed* library (e.g., "io.opentelemetry.contrib.mongodb"). Must not be null.
   * @return a tracer instance.
   */
  default Tracer getTracer(String instrumentationName) {
    return getTracerProvider().get(instrumentationName);
  }

  /**
   * Gets or creates a named and versioned tracer instance from the {@link TracerProvider} in this
   * {@link OpenTelemetry}.
   *
   * @param instrumentationName The name of the instrumentation library, not the name of the
   *     instrument*ed* library (e.g., "io.opentelemetry.contrib.mongodb"). Must not be null.
   * @param instrumentationVersion The version of the instrumentation library (e.g.,
   *     "semver:1.0.0").
   * @return a tracer instance.
   */
  default Tracer getTracer(String instrumentationName, String instrumentationVersion) {
    return getTracerProvider().get(instrumentationName, instrumentationVersion);
  }

<<<<<<< HEAD
  /** Returns the {@link MeterProvider} for this {@link OpenTelemetry}. */
  MeterProvider getMeterProvider();
=======
  /**
   * Returns a singleton {@link MeterProvider}.
   *
   * @return registered MeterProvider or default via {@link DefaultMeterProvider#getInstance()}.
   * @throws IllegalStateException if a specified MeterProvider (via system properties) could not be
   *     found.
   */
  public static MeterProvider getMeterProvider() {
    return getInstance().meterProvider;
  }
>>>>>>> 2d0f91b5

  /**
   * Gets or creates a named meter instance from the {@link MeterProvider} in this {@link
   * OpenTelemetry}.
   *
   * @param instrumentationName The name of the instrumentation library, not the name of the
   *     instrument*ed* library.
   * @return a tracer instance.
   */
  default Meter getMeter(String instrumentationName) {
    return getMeterProvider().get(instrumentationName);
  }

  /**
   * Gets or creates a named and versioned meter instance from the {@link MeterProvider} in this
   * {@link OpenTelemetry}.
   *
   * @param instrumentationName The name of the instrumentation library, not the name of the
   *     instrument*ed* library.
   * @param instrumentationVersion The version of the instrumentation library.
   * @return a tracer instance.
   */
  default Meter getMeter(String instrumentationName, String instrumentationVersion) {
    return getMeterProvider().get(instrumentationName, instrumentationVersion);
  }

<<<<<<< HEAD
  /** Returns the {@link BaggageManager} for this {@link OpenTelemetry}. */
  BaggageManager getBaggageManager();
=======
  /**
   * Returns a singleton {@link BaggageManager}.
   *
   * @return registered manager or default via {@link DefaultBaggageManager#getInstance()}.
   * @throws IllegalStateException if a specified manager (via system properties) could not be
   *     found.
   */
  public static BaggageManager getBaggageManager() {
    return getInstance().contextManager;
  }

  /**
   * Returns a {@link ContextPropagators} object, which can be used to access the set of registered
   * propagators for each supported format.
   *
   * @return registered propagators container, defaulting to a {@link ContextPropagators} object
   *     with {@link HttpTraceContext} registered.
   * @throws IllegalStateException if a specified manager (via system properties) could not be
   *     found.
   */
  public static ContextPropagators getPropagators() {
    return getInstance().propagators;
  }

  /**
   * Sets the {@link ContextPropagators} object, which can be used to access the set of registered
   * propagators for each supported format.
   *
   * @param propagators the {@link ContextPropagators} object to be registered.
   * @throws IllegalStateException if a specified manager (via system properties) could not be
   *     found.
   * @throws NullPointerException if {@code propagators} is {@code null}.
   */
  public static void setPropagators(ContextPropagators propagators) {
    Objects.requireNonNull(propagators, "propagators");
    getInstance().propagators = propagators;
  }

  /** Lazy loads an instance. */
  private static OpenTelemetry getInstance() {
    if (instance == null) {
      synchronized (mutex) {
        if (instance == null) {
          instance = new OpenTelemetry();
        }
      }
    }
    return instance;
  }

  private OpenTelemetry() {
    TracerProviderFactory tracerProviderFactory = loadSpi(TracerProviderFactory.class);
    this.tracerProvider =
        tracerProviderFactory != null
            ? new ObfuscatedTracerProvider(tracerProviderFactory.create())
            : DefaultTracerProvider.getInstance();

    MeterProviderFactory meterProviderFactory = loadSpi(MeterProviderFactory.class);
    meterProvider =
        meterProviderFactory != null
            ? meterProviderFactory.create()
            : DefaultMeterProvider.getInstance();
    BaggageManagerFactory contextManagerProvider = loadSpi(BaggageManagerFactory.class);
    contextManager =
        contextManagerProvider != null
            ? contextManagerProvider.create()
            : DefaultBaggageManager.getInstance();
  }
>>>>>>> 2d0f91b5

  /** Returns the {@link ContextPropagators} for this {@link OpenTelemetry}. */
  ContextPropagators getPropagators();

  /** Returns a new {@link Builder} with the configuration of this {@link OpenTelemetry}. */
  Builder<?> toBuilder();

  interface Builder<T extends Builder<T>> {

    /** Sets the {@link TracerProvider} to use. */
    T setTracerProvider(TracerProvider tracerProvider);

    /** Sets the {@link MeterProvider} to use. */
    T setMeterProvider(MeterProvider meterProvider);

    /** Sets the {@link BaggageManager} to use. */
    T setBaggageManager(BaggageManager baggageManager);

    /** Sets the {@link ContextPropagators} to use. */
    T setPropagators(ContextPropagators propagators);

    /** Returns a new {@link OpenTelemetry} based on the configuration in this {@link Builder}. */
    OpenTelemetry build();
  }
}<|MERGE_RESOLUTION|>--- conflicted
+++ resolved
@@ -8,11 +8,18 @@
 import static java.util.Objects.requireNonNull;
 
 import io.opentelemetry.baggage.BaggageManager;
+import io.opentelemetry.baggage.DefaultBaggageManager;
+import io.opentelemetry.baggage.spi.BaggageManagerFactory;
 import io.opentelemetry.context.propagation.ContextPropagators;
+import io.opentelemetry.metrics.DefaultMeterProvider;
 import io.opentelemetry.metrics.Meter;
 import io.opentelemetry.metrics.MeterProvider;
+import io.opentelemetry.metrics.spi.MeterProviderFactory;
+import io.opentelemetry.trace.DefaultTracerProvider;
 import io.opentelemetry.trace.Tracer;
 import io.opentelemetry.trace.TracerProvider;
+import io.opentelemetry.trace.spi.TracerProviderFactory;
+import java.util.Objects;
 import javax.annotation.concurrent.ThreadSafe;
 
 /**
@@ -71,15 +78,7 @@
   }
 
   /**
-<<<<<<< HEAD
    * Sets the globally registered {@link ContextPropagators} for remote propagation of a context.
-=======
-   * Returns a singleton {@link TracerProvider}.
-   *
-   * @return registered TracerProvider or default via {@link DefaultTracerProvider#getInstance()}.
-   * @throws IllegalStateException if a specified TracerProvider (via system properties) could not
-   *     be found.
->>>>>>> 2d0f91b5
    */
   static void setGlobalPropagators(ContextPropagators propagators) {
     requireNonNull(propagators, "propagators");
@@ -115,21 +114,8 @@
     return getTracerProvider().get(instrumentationName, instrumentationVersion);
   }
 
-<<<<<<< HEAD
   /** Returns the {@link MeterProvider} for this {@link OpenTelemetry}. */
   MeterProvider getMeterProvider();
-=======
-  /**
-   * Returns a singleton {@link MeterProvider}.
-   *
-   * @return registered MeterProvider or default via {@link DefaultMeterProvider#getInstance()}.
-   * @throws IllegalStateException if a specified MeterProvider (via system properties) could not be
-   *     found.
-   */
-  public static MeterProvider getMeterProvider() {
-    return getInstance().meterProvider;
-  }
->>>>>>> 2d0f91b5
 
   /**
    * Gets or creates a named meter instance from the {@link MeterProvider} in this {@link
@@ -156,79 +142,8 @@
     return getMeterProvider().get(instrumentationName, instrumentationVersion);
   }
 
-<<<<<<< HEAD
   /** Returns the {@link BaggageManager} for this {@link OpenTelemetry}. */
   BaggageManager getBaggageManager();
-=======
-  /**
-   * Returns a singleton {@link BaggageManager}.
-   *
-   * @return registered manager or default via {@link DefaultBaggageManager#getInstance()}.
-   * @throws IllegalStateException if a specified manager (via system properties) could not be
-   *     found.
-   */
-  public static BaggageManager getBaggageManager() {
-    return getInstance().contextManager;
-  }
-
-  /**
-   * Returns a {@link ContextPropagators} object, which can be used to access the set of registered
-   * propagators for each supported format.
-   *
-   * @return registered propagators container, defaulting to a {@link ContextPropagators} object
-   *     with {@link HttpTraceContext} registered.
-   * @throws IllegalStateException if a specified manager (via system properties) could not be
-   *     found.
-   */
-  public static ContextPropagators getPropagators() {
-    return getInstance().propagators;
-  }
-
-  /**
-   * Sets the {@link ContextPropagators} object, which can be used to access the set of registered
-   * propagators for each supported format.
-   *
-   * @param propagators the {@link ContextPropagators} object to be registered.
-   * @throws IllegalStateException if a specified manager (via system properties) could not be
-   *     found.
-   * @throws NullPointerException if {@code propagators} is {@code null}.
-   */
-  public static void setPropagators(ContextPropagators propagators) {
-    Objects.requireNonNull(propagators, "propagators");
-    getInstance().propagators = propagators;
-  }
-
-  /** Lazy loads an instance. */
-  private static OpenTelemetry getInstance() {
-    if (instance == null) {
-      synchronized (mutex) {
-        if (instance == null) {
-          instance = new OpenTelemetry();
-        }
-      }
-    }
-    return instance;
-  }
-
-  private OpenTelemetry() {
-    TracerProviderFactory tracerProviderFactory = loadSpi(TracerProviderFactory.class);
-    this.tracerProvider =
-        tracerProviderFactory != null
-            ? new ObfuscatedTracerProvider(tracerProviderFactory.create())
-            : DefaultTracerProvider.getInstance();
-
-    MeterProviderFactory meterProviderFactory = loadSpi(MeterProviderFactory.class);
-    meterProvider =
-        meterProviderFactory != null
-            ? meterProviderFactory.create()
-            : DefaultMeterProvider.getInstance();
-    BaggageManagerFactory contextManagerProvider = loadSpi(BaggageManagerFactory.class);
-    contextManager =
-        contextManagerProvider != null
-            ? contextManagerProvider.create()
-            : DefaultBaggageManager.getInstance();
-  }
->>>>>>> 2d0f91b5
 
   /** Returns the {@link ContextPropagators} for this {@link OpenTelemetry}. */
   ContextPropagators getPropagators();
