/*
 * Copyright The OpenTelemetry Authors
 * SPDX-License-Identifier: Apache-2.0
 */

package io.opentelemetry.trace;

import com.google.errorprone.annotations.MustBeClosed;
import io.opentelemetry.context.Context;
import io.opentelemetry.context.ContextKey;
import io.opentelemetry.context.Scope;
import javax.annotation.Nullable;
import javax.annotation.concurrent.Immutable;

/** Util methods/functionality to interact with the {@link Context}. */
@Immutable
public final class TracingContextUtils {
  private static final ContextKey<Span> CONTEXT_SPAN_KEY =
      ContextKey.named("opentelemetry-trace-span-key");

  /**
   * Creates a new {@code Context} with the given {@link Span} set.
   *
   * @param span the value to be set.
   * @param context the parent {@code Context}.
   * @return a new context with the given value set.
   */
  static Context withSpan(Span span, Context context) {
    return context.with(CONTEXT_SPAN_KEY, span);
  }

  /**
   * Returns the {@link Span} from the current {@code Context}, falling back to a default, no-op
   * {@link Span}.
   *
   * @return the {@link Span} from the current {@code Context}.
   */
  static Span getCurrentSpan() {
    return Span.fromContext(Context.current());
  }

  /**
   * Returns the {@link Span} from the specified {@code Context}, falling back to a default, no-op
   * {@link Span}.
   *
   * @param context the specified {@code Context}.
   * @return the {@link Span} from the specified {@code Context}.
   */
<<<<<<< HEAD
  static Span getSpan(Context context) {
    Span span = context.getValue(CONTEXT_SPAN_KEY);
=======
  public static Span getSpan(Context context) {
    Span span = context.get(CONTEXT_SPAN_KEY);
>>>>>>> f5082d10
    return span == null ? Span.getInvalid() : span;
  }

  /**
   * Returns the {@link Span} from the specified {@code Context}. If none is found, this method
   * returns {code null}.
   *
   * @param context the specified {@code Context}.
   * @return the {@link Span} from the specified {@code Context}.
   */
  @Nullable
<<<<<<< HEAD
  static Span getSpanWithoutDefault(Context context) {
    return context.getValue(CONTEXT_SPAN_KEY);
=======
  public static Span getSpanWithoutDefault(Context context) {
    return context.get(CONTEXT_SPAN_KEY);
>>>>>>> f5082d10
  }

  /**
   * Returns a new {@link Scope} encapsulating the provided {@link Span} added to the current {@code
   * Context}.
   *
   * <p>Example of usage:
   *
   * <pre>{@code
   * private static Tracer tracer = OpenTelemetry.getTracer();
   * void doWork() {
   *   // Create a Span as a child of the current Span.
   *   Span span = tracer.spanBuilder("my span").startSpan();
   *   try (Scope ws = TracingContextUtils.currentContextWith(span)) {
   *     TracingContextUtils.getCurrentSpan().addEvent("my event");
   *     doSomeOtherWork();  // Here "span" is the current Span.
   *   }
   *   span.end();
   * }
   * }</pre>
   *
   * @param span the {@link Span} to be added to the current {@code Context}.
   * @return the {@link Scope} for the updated {@code Context}.
   */
  @MustBeClosed
  public static Scope currentContextWith(Span span) {
    return Context.current().with(span).makeCurrent();
  }

  private TracingContextUtils() {}
}<|MERGE_RESOLUTION|>--- conflicted
+++ resolved
@@ -46,13 +46,8 @@
    * @param context the specified {@code Context}.
    * @return the {@link Span} from the specified {@code Context}.
    */
-<<<<<<< HEAD
   static Span getSpan(Context context) {
-    Span span = context.getValue(CONTEXT_SPAN_KEY);
-=======
-  public static Span getSpan(Context context) {
     Span span = context.get(CONTEXT_SPAN_KEY);
->>>>>>> f5082d10
     return span == null ? Span.getInvalid() : span;
   }
 
@@ -64,13 +59,8 @@
    * @return the {@link Span} from the specified {@code Context}.
    */
   @Nullable
-<<<<<<< HEAD
   static Span getSpanWithoutDefault(Context context) {
-    return context.getValue(CONTEXT_SPAN_KEY);
-=======
-  public static Span getSpanWithoutDefault(Context context) {
     return context.get(CONTEXT_SPAN_KEY);
->>>>>>> f5082d10
   }
 
   /**
