/*
 * Copyright The OpenTelemetry Authors
 * SPDX-License-Identifier: Apache-2.0
 */

package io.opentelemetry.baggage;

import io.opentelemetry.context.Context;
import io.opentelemetry.context.ContextKey;
import io.opentelemetry.context.Scope;
import javax.annotation.Nullable;
import javax.annotation.concurrent.Immutable;

/** Utility methods for accessing the {@link Baggage} contained in the {@link Context}. */
@Immutable
public final class BaggageUtils {
  private static final ContextKey<Baggage> CORR_CONTEXT_KEY =
      ContextKey.named("opentelemetry-corr-context-key");

  /**
   * Creates a new {@code Context} with the given value set.
   *
   * @param baggage the value to be set.
   * @param context the parent {@code Context}.
   * @return a new context with the given value set.
   */
<<<<<<< HEAD
  public static Context withBaggage(Baggage baggage, Context context) {
    return context.with(CORR_CONTEXT_KEY, baggage);
=======
  static Context withBaggage(Baggage baggage, Context context) {
    return context.withValues(CORR_CONTEXT_KEY, baggage);
>>>>>>> ea1a0a04
  }

  /**
   * Returns the {@link Baggage} from the {@linkplain Context#current current context}, falling back
   * to an empty {@link Baggage}.
   *
   * @return the {@link Baggage} from the {@linkplain Context#current current context}.
   */
  public static Baggage getCurrentBaggage() {
    return getBaggage(Context.current());
  }

  /**
   * Returns the {@link Baggage} from the specified {@code Context}, falling back to an empty {@link
   * Baggage}.
   *
   * @param context the specified {@code Context}.
   * @return the {@link Baggage} from the specified {@code Context}.
   */
  public static Baggage getBaggage(Context context) {
    Baggage baggage = context.get(CORR_CONTEXT_KEY);
    return baggage == null ? Baggage.empty() : baggage;
  }

  /**
   * Returns the {@link Baggage} from the specified {@code Context}. If none is found, this method
   * returns {code null}.
   *
   * @param context the specified {@code Context}.
   * @return the {@link Baggage} from the specified {@code Context}.
   */
  @Nullable
  public static Baggage getBaggageWithoutDefault(Context context) {
    return context.get(CORR_CONTEXT_KEY);
  }

  /**
   * Returns a new {@link Scope} encapsulating the provided {@link Baggage} added to the current
   * {@code Context}.
   *
   * @param baggage the {@link Baggage} to be added to the current {@code Context}.
   * @return the {@link Scope} for the updated {@code Context}.
   */
  public static Scope currentContextWith(Baggage baggage) {
    Context context = withBaggage(baggage, Context.current());
    return context.makeCurrent();
  }

  private BaggageUtils() {}
}<|MERGE_RESOLUTION|>--- conflicted
+++ resolved
@@ -24,13 +24,8 @@
    * @param context the parent {@code Context}.
    * @return a new context with the given value set.
    */
-<<<<<<< HEAD
-  public static Context withBaggage(Baggage baggage, Context context) {
+  static Context withBaggage(Baggage baggage, Context context) {
     return context.with(CORR_CONTEXT_KEY, baggage);
-=======
-  static Context withBaggage(Baggage baggage, Context context) {
-    return context.withValues(CORR_CONTEXT_KEY, baggage);
->>>>>>> ea1a0a04
   }
 
   /**
