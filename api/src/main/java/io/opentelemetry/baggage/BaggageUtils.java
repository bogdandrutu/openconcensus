/*
 * Copyright The OpenTelemetry Authors
 * SPDX-License-Identifier: Apache-2.0
 */

package io.opentelemetry.baggage;

import io.opentelemetry.context.Context;
import io.opentelemetry.context.ContextKey;
import io.opentelemetry.context.Scope;
import javax.annotation.Nullable;
import javax.annotation.concurrent.Immutable;

/** Utility methods for accessing the {@link Baggage} contained in the {@link Context}. */
@Immutable
public final class BaggageUtils {
  private static final ContextKey<Baggage> CORR_CONTEXT_KEY =
      ContextKey.named("opentelemetry-corr-context-key");

  /**
   * Creates a new {@code Context} with the given value set.
   *
   * @param baggage the value to be set.
   * @param context the parent {@code Context}.
   * @return a new context with the given value set.
   */
  public static Context withBaggage(Baggage baggage, Context context) {
    return context.with(CORR_CONTEXT_KEY, baggage);
  }

  /**
   * Returns the {@link Baggage} from the {@linkplain Context#current current context}, falling back
   * to an empty {@link Baggage}.
   *
   * @return the {@link Baggage} from the {@linkplain Context#current current context}.
   */
  public static Baggage getCurrentBaggage() {
    return getBaggage(Context.current());
  }

  /**
   * Returns the {@link Baggage} from the specified {@code Context}, falling back to an empty {@link
   * Baggage}.
   *
   * @param context the specified {@code Context}.
   * @return the {@link Baggage} from the specified {@code Context}.
   */
  public static Baggage getBaggage(Context context) {
<<<<<<< HEAD
    Baggage baggage = context.get(CORR_CONTEXT_KEY);
    return baggage == null ? EmptyBaggage.getInstance() : baggage;
=======
    Baggage baggage = context.getValue(CORR_CONTEXT_KEY);
    return baggage == null ? Baggage.empty() : baggage;
>>>>>>> 08279150
  }

  /**
   * Returns the {@link Baggage} from the specified {@code Context}. If none is found, this method
   * returns {code null}.
   *
   * @param context the specified {@code Context}.
   * @return the {@link Baggage} from the specified {@code Context}.
   */
  @Nullable
  public static Baggage getBaggageWithoutDefault(Context context) {
    return context.get(CORR_CONTEXT_KEY);
  }

  /**
   * Returns a new {@link Scope} encapsulating the provided {@link Baggage} added to the current
   * {@code Context}.
   *
   * @param baggage the {@link Baggage} to be added to the current {@code Context}.
   * @return the {@link Scope} for the updated {@code Context}.
   */
  public static Scope currentContextWith(Baggage baggage) {
    Context context = withBaggage(baggage, Context.current());
    return context.makeCurrent();
  }

  private BaggageUtils() {}
}<|MERGE_RESOLUTION|>--- conflicted
+++ resolved
@@ -46,13 +46,8 @@
    * @return the {@link Baggage} from the specified {@code Context}.
    */
   public static Baggage getBaggage(Context context) {
-<<<<<<< HEAD
     Baggage baggage = context.get(CORR_CONTEXT_KEY);
-    return baggage == null ? EmptyBaggage.getInstance() : baggage;
-=======
-    Baggage baggage = context.getValue(CORR_CONTEXT_KEY);
     return baggage == null ? Baggage.empty() : baggage;
->>>>>>> 08279150
   }
 
   /**
