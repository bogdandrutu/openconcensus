--- conflicted
+++ resolved
@@ -20,13 +20,8 @@
 import static org.junit.Assert.assertTrue;
 
 import io.opentelemetry.context.Scope;
-<<<<<<< HEAD
 import io.opentelemetry.context.propagation.DefaultPropagators;
 import io.opentelemetry.context.propagation.Propagators;
-=======
-import io.opentelemetry.context.propagation.BinaryFormat;
-import io.opentelemetry.context.propagation.HttpTextFormat;
->>>>>>> bd4f3737
 import io.opentelemetry.correlationcontext.CorrelationContext;
 import io.opentelemetry.correlationcontext.CorrelationContextManager;
 import io.opentelemetry.correlationcontext.DefaultCorrelationContextManager;
@@ -97,11 +92,8 @@
         .isInstanceOf(DefaultCorrelationContextManager.getInstance().getClass());
     assertThat(OpenTelemetry.getCorrelationContextManager())
         .isEqualTo(OpenTelemetry.getCorrelationContextManager());
-<<<<<<< HEAD
     assertThat(OpenTelemetry.getPropagators()).isInstanceOf(DefaultPropagators.class);
     assertThat(OpenTelemetry.getPropagators()).isEqualTo(OpenTelemetry.getPropagators());
-=======
->>>>>>> bd4f3737
   }
 
   @Test
@@ -219,7 +211,6 @@
     System.setProperty(CorrelationContextManagerProvider.class.getName(), "io.does.not.exists");
     thrown.expect(IllegalStateException.class);
     OpenTelemetry.getCorrelationContextManager();
-<<<<<<< HEAD
   }
 
   @Test
@@ -233,8 +224,6 @@
   public void testPropagatorsSetNull() {
     thrown.expect(NullPointerException.class);
     OpenTelemetry.setPropagators(null);
-=======
->>>>>>> bd4f3737
   }
 
   private static File createService(Class<?> service, Class<?>... impls) throws IOException {
@@ -414,14 +403,9 @@
 
   public static class FirstCorrelationContextManager
       implements CorrelationContextManager, CorrelationContextManagerProvider {
-<<<<<<< HEAD
     @Override
     public CorrelationContextManager create() {
       return new FirstCorrelationContextManager();
-=======
-    @Override
-    public CorrelationContextManager create() {
-      return new FirstCorrelationContextManager();
     }
 
     @Nullable
@@ -434,36 +418,11 @@
     @Override
     public CorrelationContext.Builder contextBuilder() {
       return null;
->>>>>>> bd4f3737
-    }
-
-    @Nullable
-    @Override
-<<<<<<< HEAD
-    public CorrelationContext getCurrentContext() {
-=======
+    }
+
+    @Nullable
+    @Override
     public Scope withContext(CorrelationContext distContext) {
->>>>>>> bd4f3737
-      return null;
-    }
-
-    @Nullable
-    @Override
-<<<<<<< HEAD
-    public CorrelationContext.Builder contextBuilder() {
-=======
-    public BinaryFormat<CorrelationContext> getBinaryFormat() {
->>>>>>> bd4f3737
-      return null;
-    }
-
-    @Nullable
-    @Override
-<<<<<<< HEAD
-    public Scope withContext(CorrelationContext distContext) {
-=======
-    public HttpTextFormat<CorrelationContext> getHttpTextFormat() {
->>>>>>> bd4f3737
       return null;
     }
   }
