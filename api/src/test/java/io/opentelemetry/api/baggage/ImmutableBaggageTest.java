/*
 * Copyright The OpenTelemetry Authors
 * SPDX-License-Identifier: Apache-2.0
 */

package io.opentelemetry.api.baggage;

import static io.opentelemetry.api.baggage.BaggageTestUtil.baggageToList;
import static io.opentelemetry.api.baggage.BaggageTestUtil.listToBaggage;
import static org.assertj.core.api.Assertions.assertThat;
import static org.junit.jupiter.api.Assertions.assertThrows;

import com.google.common.testing.EqualsTester;
import io.opentelemetry.context.Context;
import io.opentelemetry.context.Scope;
import org.junit.jupiter.api.Test;

/**
 * Tests for {@link Baggage} and {@link BaggageBuilder}.
 *
 * <p>Tests for scope management with {@link Baggage} are in {@link ScopedBaggageTest}.
 */
class ImmutableBaggageTest {

  private static final EntryMetadata TMD = EntryMetadata.create("tmd");

  private static final String K1 = "k1";
  private static final String K2 = "k2";

  private static final String V1 = "v1";
  private static final String V2 = "v2";

  private static final Entry T1 = Entry.create(K1, V1, TMD);
  private static final Entry T2 = Entry.create(K2, V2, TMD);

  @Test
  void getEntries_empty() {
    Baggage baggage = Baggage.empty();
    assertThat(baggage.size()).isZero();
    assertThat(baggage.isEmpty()).isTrue();
  }

  @Test
  void getEntries_nonEmpty() {
    Baggage baggage = listToBaggage(T1, T2);
    assertThat(baggageToList(baggage)).containsExactly(T1, T2);
    assertThat(baggage.size()).isEqualTo(2);
    assertThat(baggage.isEmpty()).isFalse();
  }

  @Test
  void getEntries_chain() {
    Entry t1alt = Entry.create(K1, V2, TMD);
    Baggage parent = listToBaggage(T1, T2);
    Context parentContext = Context.root().with(parent);
    Baggage baggage =
        Baggage.builder()
            .setParent(parentContext)
            .put(t1alt.getKey(), t1alt.getValue(), t1alt.getEntryMetadata())
            .build();
    assertThat(baggageToList(baggage)).containsExactly(t1alt, T2);
  }

  @Test
  void put_newKey() {
    Baggage parent = listToBaggage(T1);
    Context parentContext = Context.root().with(parent);
    assertThat(baggageToList(Baggage.builder().setParent(parentContext).put(K2, V2, TMD).build()))
        .containsExactlyInAnyOrder(T1, T2);
  }

  @Test
  void put_existingKey() {
    Baggage parent = listToBaggage(T1);
    Context parentContext = Context.root().with(parent);
    assertThat(baggageToList(Baggage.builder().setParent(parentContext).put(K1, V2, TMD).build()))
        .containsExactly(Entry.create(K1, V2, TMD));
  }

  @Test
  void put_nullKey() {
    Baggage parent = listToBaggage(T1);
    Context parentContext = Context.root().with(parent);
<<<<<<< HEAD
    Baggage.Builder builder = Baggage.builder().setParent(parentContext);
    Baggage built = builder.build();
    builder.put(null, V2, TMD);
    assertThat(builder.build()).isEqualTo(built);
=======
    BaggageBuilder builder = Baggage.builder().setParent(parentContext);
    assertThrows(NullPointerException.class, () -> builder.put(null, V2, TMD), "key");
>>>>>>> f26b7d0e
  }

  @Test
  void put_nullValue() {
    Baggage parent = listToBaggage(T1);
    Context parentContext = Context.root().with(parent);
<<<<<<< HEAD
    Baggage.Builder builder = Baggage.builder().setParent(parentContext);
    Baggage built = builder.build();
    builder.put(K2, null, TMD);
    assertThat(builder.build()).isEqualTo(built);
  }

  @Test
  void put_nullMetadata() {
    Baggage parent = listToBaggage(T1);
    Context parentContext = Context.root().with(parent);
    Baggage.Builder builder = Baggage.builder().setParent(parentContext);
    Baggage built = builder.build();
    builder.put(K2, V2, null);
    assertThat(builder.build()).isEqualTo(built);
  }

  @Test
  void put_keyUnprintableChars() {
    Baggage parent = listToBaggage(T1);
    Context parentContext = Context.root().with(parent);
    Baggage.Builder builder = Baggage.builder().setParent(parentContext);
    Baggage built = builder.build();
    builder.put("\2ab\3cd", "value");
    assertThat(builder.build()).isEqualTo(built);
  }

  @Test
  void put_keyEmpty() {
    Baggage parent = listToBaggage(T1);
    Context parentContext = Context.root().with(parent);
    Baggage.Builder builder = Baggage.builder().setParent(parentContext);
    Baggage built = builder.build();
    builder.put("", "value");
    assertThat(builder.build()).isEqualTo(built);
  }

  @Test
  void put_valueUnprintableChars() {
    Baggage parent = listToBaggage(T1);
    Context parentContext = Context.root().with(parent);
    Baggage.Builder builder = Baggage.builder().setParent(parentContext);
    Baggage built = builder.build();
    builder.put(K2, "\2ab\3cd");
    assertThat(builder.build()).isEqualTo(built);
=======
    BaggageBuilder builder = Baggage.builder().setParent(parentContext);
    assertThrows(NullPointerException.class, () -> builder.put(K2, null, TMD), "value");
>>>>>>> f26b7d0e
  }

  @Test
  void setParent_nullContext() {
    assertThrows(NullPointerException.class, () -> Baggage.builder().setParent((Context) null));
  }

  @Test
  void setParent_fromContext() {
    Context context = Context.root().with(listToBaggage(T2));
    Baggage baggage = Baggage.builder().setParent(context).build();
    assertThat(baggageToList(baggage)).containsExactly(T2);
  }

  @Test
  void setParent_fromEmptyContext() {
    Context emptyContext = Context.root();
    Baggage parent = listToBaggage(T1);
    try (Scope scope = parent.makeCurrent()) {
      Baggage baggage = Baggage.builder().setParent(emptyContext).build();
      assertThat(baggageToList(baggage)).isEmpty();
    }
  }

  @Test
  void setParent_setNoParent() {
    Baggage parent = listToBaggage(T1);
    Context parentContext = Context.root().with(parent);
    Baggage baggage = Baggage.builder().setParent(parentContext).setNoParent().build();
    assertThat(baggageToList(baggage)).isEmpty();
  }

  @Test
  void remove_existingKey() {
    BaggageBuilder builder = Baggage.builder();
    builder.put(T1.getKey(), T1.getValue(), T1.getEntryMetadata());
    builder.put(T2.getKey(), T2.getValue(), T2.getEntryMetadata());

    assertThat(baggageToList(builder.remove(K1).build())).containsExactly(T2);
  }

  @Test
  void remove_differentKey() {
    BaggageBuilder builder = Baggage.builder();
    builder.put(T1.getKey(), T1.getValue(), T1.getEntryMetadata());
    builder.put(T2.getKey(), T2.getValue(), T2.getEntryMetadata());

    assertThat(baggageToList(builder.remove(K2).build())).containsExactly(T1);
  }

  @Test
  void remove_keyFromParent() {
    Baggage parent = listToBaggage(T1, T2);
    Context parentContext = Context.root().with(parent);
    assertThat(baggageToList(Baggage.builder().setParent(parentContext).remove(K1).build()))
        .containsExactly(T2);
  }

  @Test
  void remove_nullKey() {
<<<<<<< HEAD
    Baggage.Builder builder = Baggage.builder();
    builder.put(K2, V2);
    Baggage built = builder.build();
    builder.remove(null);
    assertThat(builder.build()).isEqualTo(built);
=======
    BaggageBuilder builder = Baggage.builder();
    assertThrows(NullPointerException.class, () -> builder.remove(null), "key");
>>>>>>> f26b7d0e
  }

  @Test
  void toBuilder_keepsOriginalState() {
    assertThat(Baggage.empty().toBuilder().build()).isEqualTo(Baggage.empty());

    Baggage originalBaggage = Baggage.builder().put("key", "value").build();
    assertThat(originalBaggage.toBuilder().build()).isEqualTo(originalBaggage);

    Baggage parentedBaggage =
        Baggage.builder().setParent(Context.root().with(originalBaggage)).build();
    assertThat(parentedBaggage.toBuilder().build()).isEqualTo(parentedBaggage);
  }

  @Test
  void toBuilder_allowChanges() {
    Baggage singleItemNoParent = Baggage.builder().put("key1", "value1").setNoParent().build();
    Baggage singleItemWithParent =
        Baggage.builder()
            .setParent(Context.root().with(Baggage.empty()))
            .put("key1", "value1")
            .build();

    assertThat(Baggage.empty().toBuilder().put("key1", "value1").build())
        .isEqualTo(singleItemNoParent);
    assertThat(singleItemNoParent.toBuilder().put("key2", "value2").build())
        .isEqualTo(
            Baggage.builder().put("key1", "value1").put("key2", "value2").setNoParent().build());
    assertThat(singleItemNoParent.toBuilder().put("key1", "value2").build())
        .isEqualTo(Baggage.builder().put("key1", "value2").setNoParent().build());

    assertThat(singleItemWithParent.toBuilder().put("key1", "value2").build())
        .isEqualTo(
            Baggage.builder()
                .put("key1", "value2")
                .setParent(Context.root().with(Baggage.empty()))
                .build());
  }

  @Test
  void testEquals() {
    Baggage baggage1 = Baggage.builder().put(K1, V1).build();
    Baggage baggage2 =
        Baggage.builder().setParent(Context.current().with(baggage1)).put(K1, V2).build();
    Baggage baggage3 = Baggage.builder().put(K1, V2).build();
    new EqualsTester()
        .addEqualityGroup(
            Baggage.builder().put(K1, V1, TMD).put(K2, V2, TMD).build(),
            Baggage.builder().put(K1, V1, TMD).put(K2, V2, TMD).build(),
            Baggage.builder().put(K2, V2, TMD).put(K1, V1, TMD).build())
        .addEqualityGroup(Baggage.builder().put(K1, V1, TMD).put(K2, V1, TMD).build())
        .addEqualityGroup(Baggage.builder().put(K1, V2, TMD).put(K2, V1, TMD).build())
        .addEqualityGroup(baggage2, baggage3)
        .testEquals();
  }
}<|MERGE_RESOLUTION|>--- conflicted
+++ resolved
@@ -81,23 +81,17 @@
   void put_nullKey() {
     Baggage parent = listToBaggage(T1);
     Context parentContext = Context.root().with(parent);
-<<<<<<< HEAD
-    Baggage.Builder builder = Baggage.builder().setParent(parentContext);
+    BaggageBuilder builder = Baggage.builder().setParent(parentContext);
     Baggage built = builder.build();
     builder.put(null, V2, TMD);
     assertThat(builder.build()).isEqualTo(built);
-=======
-    BaggageBuilder builder = Baggage.builder().setParent(parentContext);
-    assertThrows(NullPointerException.class, () -> builder.put(null, V2, TMD), "key");
->>>>>>> f26b7d0e
   }
 
   @Test
   void put_nullValue() {
     Baggage parent = listToBaggage(T1);
     Context parentContext = Context.root().with(parent);
-<<<<<<< HEAD
-    Baggage.Builder builder = Baggage.builder().setParent(parentContext);
+    BaggageBuilder builder = Baggage.builder().setParent(parentContext);
     Baggage built = builder.build();
     builder.put(K2, null, TMD);
     assertThat(builder.build()).isEqualTo(built);
@@ -107,7 +101,7 @@
   void put_nullMetadata() {
     Baggage parent = listToBaggage(T1);
     Context parentContext = Context.root().with(parent);
-    Baggage.Builder builder = Baggage.builder().setParent(parentContext);
+    BaggageBuilder builder = Baggage.builder().setParent(parentContext);
     Baggage built = builder.build();
     builder.put(K2, V2, null);
     assertThat(builder.build()).isEqualTo(built);
@@ -117,7 +111,7 @@
   void put_keyUnprintableChars() {
     Baggage parent = listToBaggage(T1);
     Context parentContext = Context.root().with(parent);
-    Baggage.Builder builder = Baggage.builder().setParent(parentContext);
+    BaggageBuilder builder = Baggage.builder().setParent(parentContext);
     Baggage built = builder.build();
     builder.put("\2ab\3cd", "value");
     assertThat(builder.build()).isEqualTo(built);
@@ -127,7 +121,7 @@
   void put_keyEmpty() {
     Baggage parent = listToBaggage(T1);
     Context parentContext = Context.root().with(parent);
-    Baggage.Builder builder = Baggage.builder().setParent(parentContext);
+    BaggageBuilder builder = Baggage.builder().setParent(parentContext);
     Baggage built = builder.build();
     builder.put("", "value");
     assertThat(builder.build()).isEqualTo(built);
@@ -137,14 +131,10 @@
   void put_valueUnprintableChars() {
     Baggage parent = listToBaggage(T1);
     Context parentContext = Context.root().with(parent);
-    Baggage.Builder builder = Baggage.builder().setParent(parentContext);
+    BaggageBuilder builder = Baggage.builder().setParent(parentContext);
     Baggage built = builder.build();
     builder.put(K2, "\2ab\3cd");
     assertThat(builder.build()).isEqualTo(built);
-=======
-    BaggageBuilder builder = Baggage.builder().setParent(parentContext);
-    assertThrows(NullPointerException.class, () -> builder.put(K2, null, TMD), "value");
->>>>>>> f26b7d0e
   }
 
   @Test
@@ -205,16 +195,11 @@
 
   @Test
   void remove_nullKey() {
-<<<<<<< HEAD
-    Baggage.Builder builder = Baggage.builder();
+    BaggageBuilder builder = Baggage.builder();
     builder.put(K2, V2);
     Baggage built = builder.build();
     builder.remove(null);
     assertThat(builder.build()).isEqualTo(built);
-=======
-    BaggageBuilder builder = Baggage.builder();
-    assertThrows(NullPointerException.class, () -> builder.remove(null), "key");
->>>>>>> f26b7d0e
   }
 
   @Test
