--- conflicted
+++ resolved
@@ -232,14 +232,7 @@
     Attributes filled = Attributes.builder().put("cat", "meow").put("dog", "bark").build();
 
     Attributes fromEmpty =
-<<<<<<< HEAD
-        Attributes.empty().toBuilder()
-            .setAttribute("cat", "meow")
-            .setAttribute("dog", "bark")
-            .build();
-=======
         Attributes.empty().toBuilder().put("cat", "meow").put("dog", "bark").build();
->>>>>>> 5e31e998
     assertThat(fromEmpty).isEqualTo(filled);
     // Original not mutated.
     assertThat(Attributes.empty().isEmpty()).isTrue();
