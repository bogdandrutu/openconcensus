--- conflicted
+++ resolved
@@ -125,12 +125,9 @@
                 truth                : 'com.google.truth:truth:1.0.1',
                 slf4jsimple          : 'org.slf4j:slf4j-simple:1.7.25', // Compatibility layer
                 awaitility           : 'org.awaitility:awaitility:3.0.0', // Compatibility layer
-<<<<<<< HEAD
-                jaeger_client        : 'io.jaegertracing:jaeger-client:1.2.0' // Jaeger Client
-=======
                 testcontainers       : 'org.testcontainers:testcontainers:1.13.0',
                 rest_assured         : 'io.rest-assured:rest-assured:4.2.0',
->>>>>>> 66aab812
+                jaeger_client        : 'io.jaegertracing:jaeger-client:1.2.0' // Jaeger Client
         ]
     }
 
