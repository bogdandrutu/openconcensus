/*
 * Copyright The OpenTelemetry Authors
 * SPDX-License-Identifier: Apache-2.0
 */

package io.opentelemetry.sdk.extensions.zpages;

import io.opentelemetry.OpenTelemetry;
import io.opentelemetry.trace.Span;
import io.opentelemetry.trace.StatusCanonicalCode;
import io.opentelemetry.trace.Tracer;
import java.util.concurrent.TimeUnit;
import org.openjdk.jmh.annotations.Benchmark;
import org.openjdk.jmh.annotations.Fork;
import org.openjdk.jmh.annotations.Level;
import org.openjdk.jmh.annotations.Measurement;
import org.openjdk.jmh.annotations.OutputTimeUnit;
import org.openjdk.jmh.annotations.Param;
import org.openjdk.jmh.annotations.Scope;
import org.openjdk.jmh.annotations.Setup;
import org.openjdk.jmh.annotations.State;
import org.openjdk.jmh.annotations.Threads;
import org.openjdk.jmh.annotations.Warmup;
import org.openjdk.jmh.infra.Blackhole;

/** Benchmark class for {@link TracezDataAggregator}. */
@State(Scope.Benchmark)
public class TracezDataAggregatorBenchmark {

  private static final String runningSpan = "RUNNING_SPAN";
  private static final String latencySpan = "LATENCY_SPAN";
  private static final String errorSpan = "ERROR_SPAN";
<<<<<<< HEAD
  private final Tracer tracer = OpenTelemetry.get().getTracer("TracezDataAggregatorBenchmark");
  private final TracezSpanProcessor spanProcessor = TracezSpanProcessor.newBuilder().build();
=======
  private final Tracer tracer = OpenTelemetry.getTracer("TracezDataAggregatorBenchmark");
  private final TracezSpanProcessor spanProcessor = TracezSpanProcessor.builder().build();
>>>>>>> e5398900
  private final TracezDataAggregator dataAggregator = new TracezDataAggregator(spanProcessor);

  @Param({"1", "10", "1000", "1000000"})
  private int numberOfSpans;

  @Setup(Level.Trial)
  public final void setup() {
    for (int i = 0; i < numberOfSpans; i++) {
      tracer.spanBuilder(runningSpan).startSpan();
      tracer.spanBuilder(latencySpan).startSpan().end();
      Span error = tracer.spanBuilder(errorSpan).startSpan();
      error.setStatus(StatusCanonicalCode.ERROR);
      error.end();
    }
  }

  /** Get span counts with 1 thread. */
  @Benchmark
  @Threads(value = 1)
  @Fork(1)
  @Warmup(iterations = 5, time = 1)
  @Measurement(iterations = 10, time = 1)
  @OutputTimeUnit(TimeUnit.MILLISECONDS)
  public void getCounts_01Thread(Blackhole blackhole) {
    blackhole.consume(dataAggregator.getRunningSpanCounts());
    blackhole.consume(dataAggregator.getSpanLatencyCounts());
    blackhole.consume(dataAggregator.getErrorSpanCounts());
  }

  /** Get span counts with 5 threads. */
  @Benchmark
  @Threads(value = 5)
  @Fork(1)
  @Warmup(iterations = 5, time = 1)
  @Measurement(iterations = 10, time = 1)
  @OutputTimeUnit(TimeUnit.MILLISECONDS)
  public void getCounts_05Threads(Blackhole blackhole) {
    blackhole.consume(dataAggregator.getRunningSpanCounts());
    blackhole.consume(dataAggregator.getSpanLatencyCounts());
    blackhole.consume(dataAggregator.getErrorSpanCounts());
  }

  /** Get span counts with 10 threads. */
  @Benchmark
  @Threads(value = 10)
  @Fork(1)
  @Warmup(iterations = 5, time = 1)
  @Measurement(iterations = 10, time = 1)
  @OutputTimeUnit(TimeUnit.MILLISECONDS)
  public void getCounts_10Threads(Blackhole blackhole) {
    blackhole.consume(dataAggregator.getRunningSpanCounts());
    blackhole.consume(dataAggregator.getSpanLatencyCounts());
    blackhole.consume(dataAggregator.getErrorSpanCounts());
  }

  /** Get span counts with 20 threads. */
  @Benchmark
  @Threads(value = 20)
  @Fork(1)
  @Warmup(iterations = 5, time = 1)
  @Measurement(iterations = 10, time = 1)
  @OutputTimeUnit(TimeUnit.MILLISECONDS)
  public void getCounts_20Threads(Blackhole blackhole) {
    blackhole.consume(dataAggregator.getRunningSpanCounts());
    blackhole.consume(dataAggregator.getSpanLatencyCounts());
    blackhole.consume(dataAggregator.getErrorSpanCounts());
  }

  /** Get spans with 1 thread. */
  @Benchmark
  @Threads(value = 1)
  @Fork(1)
  @Warmup(iterations = 5, time = 1)
  @Measurement(iterations = 10, time = 1)
  @OutputTimeUnit(TimeUnit.MILLISECONDS)
  public void getSpans_01Thread(Blackhole blackhole) {
    blackhole.consume(dataAggregator.getRunningSpans(runningSpan));
    blackhole.consume(dataAggregator.getOkSpans(latencySpan, 0, Long.MAX_VALUE));
    blackhole.consume(dataAggregator.getErrorSpans(errorSpan));
  }

  /** Get spans with 5 threads. */
  @Benchmark
  @Threads(value = 5)
  @Fork(1)
  @Warmup(iterations = 5, time = 1)
  @Measurement(iterations = 10, time = 1)
  @OutputTimeUnit(TimeUnit.MILLISECONDS)
  public void getSpans_05Threads(Blackhole blackhole) {
    blackhole.consume(dataAggregator.getRunningSpans(runningSpan));
    blackhole.consume(dataAggregator.getOkSpans(latencySpan, 0, Long.MAX_VALUE));
    blackhole.consume(dataAggregator.getErrorSpans(errorSpan));
  }

  /** Get spans with 10 threads. */
  @Benchmark
  @Threads(value = 10)
  @Fork(1)
  @Warmup(iterations = 5, time = 1)
  @Measurement(iterations = 10, time = 1)
  @OutputTimeUnit(TimeUnit.MILLISECONDS)
  public void getSpans_10Threads(Blackhole blackhole) {
    blackhole.consume(dataAggregator.getRunningSpans(runningSpan));
    blackhole.consume(dataAggregator.getOkSpans(latencySpan, 0, Long.MAX_VALUE));
    blackhole.consume(dataAggregator.getErrorSpans(errorSpan));
  }

  /** Get spans with 20 threads. */
  @Benchmark
  @Threads(value = 20)
  @Fork(1)
  @Warmup(iterations = 5, time = 1)
  @Measurement(iterations = 10, time = 1)
  @OutputTimeUnit(TimeUnit.MILLISECONDS)
  public void getSpans_20Threads(Blackhole blackhole) {
    blackhole.consume(dataAggregator.getRunningSpans(runningSpan));
    blackhole.consume(dataAggregator.getOkSpans(latencySpan, 0, Long.MAX_VALUE));
    blackhole.consume(dataAggregator.getErrorSpans(errorSpan));
  }
}<|MERGE_RESOLUTION|>--- conflicted
+++ resolved
@@ -30,13 +30,8 @@
   private static final String runningSpan = "RUNNING_SPAN";
   private static final String latencySpan = "LATENCY_SPAN";
   private static final String errorSpan = "ERROR_SPAN";
-<<<<<<< HEAD
   private final Tracer tracer = OpenTelemetry.get().getTracer("TracezDataAggregatorBenchmark");
-  private final TracezSpanProcessor spanProcessor = TracezSpanProcessor.newBuilder().build();
-=======
-  private final Tracer tracer = OpenTelemetry.getTracer("TracezDataAggregatorBenchmark");
   private final TracezSpanProcessor spanProcessor = TracezSpanProcessor.builder().build();
->>>>>>> e5398900
   private final TracezDataAggregator dataAggregator = new TracezDataAggregator(spanProcessor);
 
   @Param({"1", "10", "1000", "1000000"})
