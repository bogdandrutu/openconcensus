--- conflicted
+++ resolved
@@ -30,13 +30,8 @@
     Span span = tracer.spanBuilder("send").setSpanKind(Kind.CLIENT).startSpan();
     span.setAttribute("component", "example-client");
 
-<<<<<<< HEAD
-    try (Scope ignored = tracer.withSpan(span)) {
+    try (Scope ignored = TracingContextUtils.currentContextWith(span)) {
       OpenTelemetry.getGlobalPropagators()
-=======
-    try (Scope ignored = TracingContextUtils.currentContextWith(span)) {
-      OpenTelemetry.getPropagators()
->>>>>>> fa1e876d
           .getTextMapPropagator()
           .inject(Context.current(), message, Message::put);
       queue.put(message);
