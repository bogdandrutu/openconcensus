--- conflicted
+++ resolved
@@ -310,13 +310,8 @@
     return TestSpanData.newBuilder()
         .setTraceId(TRACE_ID)
         .setSpanId(SPAN_ID)
-<<<<<<< HEAD
         .setParent(PARENT_SPAN_ID, true)
-        .setTraceFlags(TraceFlags.builder().setIsSampled(true).build())
-=======
-        .setParentSpanId(PARENT_SPAN_ID)
         .setSampled(true)
->>>>>>> a4cd21ff
         .setStatus(Status.OK)
         .setKind(Kind.SERVER)
         .setName("Recv.helloworld.Greeter.SayHello")
