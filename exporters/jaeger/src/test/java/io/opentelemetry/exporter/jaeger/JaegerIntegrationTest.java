/*
 * Copyright The OpenTelemetry Authors
 * SPDX-License-Identifier: Apache-2.0
 */

package io.opentelemetry.exporter.jaeger;

import com.fasterxml.jackson.databind.JsonNode;
import com.fasterxml.jackson.databind.ObjectMapper;
import io.grpc.ManagedChannel;
import io.grpc.ManagedChannelBuilder;
import io.opentelemetry.api.OpenTelemetry;
import io.opentelemetry.api.trace.Span;
import io.opentelemetry.sdk.OpenTelemetrySdk;
import io.opentelemetry.sdk.trace.SdkTracerProvider;
import io.opentelemetry.sdk.trace.export.SimpleSpanProcessor;
import io.opentelemetry.sdk.trace.export.SpanExporter;
import java.time.Duration;
import okhttp3.OkHttpClient;
import okhttp3.Request;
import okhttp3.Response;
import org.awaitility.Awaitility;
import org.junit.jupiter.api.Test;
import org.testcontainers.containers.GenericContainer;
import org.testcontainers.containers.wait.strategy.HttpWaitStrategy;
import org.testcontainers.junit.jupiter.Container;
import org.testcontainers.junit.jupiter.Testcontainers;

@Testcontainers(disabledWithoutDocker = true)
class JaegerIntegrationTest {

  private static final ObjectMapper objectMapper = new ObjectMapper();
  private static final OkHttpClient client = new OkHttpClient();

  private static final int QUERY_PORT = 16686;
  private static final int COLLECTOR_PORT = 14250;
  private static final String SERVICE_NAME = "E2E-test";
  private static final String JAEGER_URL = "http://localhost";

  @Container
  public static GenericContainer<?> jaegerContainer =
      new GenericContainer<>("open-telemetry-docker-dev.bintray.io/java-test-containers:jaeger")
          .withExposedPorts(COLLECTOR_PORT, QUERY_PORT)
          .waitingFor(new HttpWaitStrategy().forPath("/"));

  @Test
  void testJaegerIntegration() {
    OpenTelemetry openTelemetry = initOpenTelemetry();
    imitateWork(openTelemetry);
    Awaitility.await()
        .atMost(Duration.ofSeconds(30))
        .until(JaegerIntegrationTest::assertJaegerHaveTrace);
  }

  private static OpenTelemetry initOpenTelemetry() {
    ManagedChannel jaegerChannel =
        ManagedChannelBuilder.forAddress("127.0.0.1", jaegerContainer.getMappedPort(COLLECTOR_PORT))
            .usePlaintext()
            .build();
    SpanExporter jaegerExporter =
        JaegerGrpcSpanExporter.builder()
            .setServiceName(SERVICE_NAME)
            .setChannel(jaegerChannel)
            .setDeadlineMs(30000)
            .build();
<<<<<<< HEAD
    OpenTelemetrySdk.getGlobalTracerManagement()
        .addSpanProcessor(SimpleSpanProcessor.create(jaegerExporter));
=======
    return OpenTelemetrySdk.builder()
        .setTracerProvider(
            SdkTracerProvider.builder()
                .addSpanProcessor(SimpleSpanProcessor.builder(jaegerExporter).build())
                .build())
        .build();
>>>>>>> 202d782f
  }

  private void imitateWork(OpenTelemetry openTelemetry) {
    Span span =
        openTelemetry.getTracer(getClass().getCanonicalName()).spanBuilder("Test span").startSpan();
    span.addEvent("some event");
    try {
      Thread.sleep(1000);
    } catch (InterruptedException e) {
      throw new RuntimeException(e);
    }
    span.end();
  }

  private static boolean assertJaegerHaveTrace() {
    try {
      String url =
          String.format(
              "%s/api/traces?service=%s",
              String.format(JAEGER_URL + ":%d", jaegerContainer.getMappedPort(QUERY_PORT)),
              SERVICE_NAME);

      Request request =
          new Request.Builder()
              .url(url)
              .header("Content-Type", "application/json")
              .header("Accept", "application/json")
              .build();

      final JsonNode json;
      try (Response response = client.newCall(request).execute()) {
        json = objectMapper.readTree(response.body().byteStream());
      }

      return json.get("data").get(0).get("traceID") != null;
    } catch (Exception e) {
      return false;
    }
  }
}<|MERGE_RESOLUTION|>--- conflicted
+++ resolved
@@ -63,17 +63,12 @@
             .setChannel(jaegerChannel)
             .setDeadlineMs(30000)
             .build();
-<<<<<<< HEAD
-    OpenTelemetrySdk.getGlobalTracerManagement()
-        .addSpanProcessor(SimpleSpanProcessor.create(jaegerExporter));
-=======
     return OpenTelemetrySdk.builder()
         .setTracerProvider(
             SdkTracerProvider.builder()
-                .addSpanProcessor(SimpleSpanProcessor.builder(jaegerExporter).build())
+                .addSpanProcessor(SimpleSpanProcessor.create(jaegerExporter))
                 .build())
         .build();
->>>>>>> 202d782f
   }
 
   private void imitateWork(OpenTelemetry openTelemetry) {
