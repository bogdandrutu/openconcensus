plugins {
    id "java"
    id "maven-publish"

    id "ru.vyarus.animalsniffer"
}

description = 'OpenTelemetry Protocol Exporter'
ext.moduleName = "io.opentelemetry.exporter.otlp"

dependencies {
    api project(':opentelemetry-sdk')

    implementation project(':opentelemetry-sdk-extension-otproto'),
            libraries.grpc_api,
            libraries.grpc_protobuf,
            libraries.grpc_stub,
            libraries.protobuf,
            libraries.protobuf_util

<<<<<<< HEAD
    implementation 'org.curioswitch.curiostack:protobuf-jackson:1.1.0'

    testImplementation project(':opentelemetry-sdk-testing'),
            'org.skyscreamer:jsonassert:1.5.0'
=======
    testImplementation project(':opentelemetry-sdk-testing'),
            'com.linecorp.armeria:armeria-grpc',
            'com.linecorp.armeria:armeria-junit5'
>>>>>>> 099b5620

    testImplementation "io.grpc:grpc-testing:${grpcVersion}"
    testRuntime "io.grpc:grpc-netty-shaded:${grpcVersion}"

    signature libraries.android_signature
}<|MERGE_RESOLUTION|>--- conflicted
+++ resolved
@@ -18,16 +18,9 @@
             libraries.protobuf,
             libraries.protobuf_util
 
-<<<<<<< HEAD
-    implementation 'org.curioswitch.curiostack:protobuf-jackson:1.1.0'
-
-    testImplementation project(':opentelemetry-sdk-testing'),
-            'org.skyscreamer:jsonassert:1.5.0'
-=======
     testImplementation project(':opentelemetry-sdk-testing'),
             'com.linecorp.armeria:armeria-grpc',
             'com.linecorp.armeria:armeria-junit5'
->>>>>>> 099b5620
 
     testImplementation "io.grpc:grpc-testing:${grpcVersion}"
     testRuntime "io.grpc:grpc-netty-shaded:${grpcVersion}"
