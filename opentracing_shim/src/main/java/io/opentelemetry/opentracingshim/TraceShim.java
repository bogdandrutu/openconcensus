--- conflicted
+++ resolved
@@ -35,14 +35,9 @@
   public static io.opentracing.Tracer createTracerShim() {
     return new TracerShim(
         new TelemetryInfo(
-<<<<<<< HEAD
-            getTracer(OpenTelemetry.getTracerRegistry()),
+            getTracer(OpenTelemetry.getTracerProvider()),
             OpenTelemetry.getCorrelationContextManager(),
             OpenTelemetry.getPropagators()));
-=======
-            getTracer(OpenTelemetry.getTracerProvider()),
-            OpenTelemetry.getCorrelationContextManager()));
->>>>>>> 4c7072a1
   }
 
   /**
@@ -55,20 +50,12 @@
    * @since 0.1.0
    */
   public static io.opentracing.Tracer createTracerShim(
-<<<<<<< HEAD
-      TracerRegistry tracerRegistry, CorrelationContextManager contextManager) {
-    Utils.checkNotNull(tracerRegistry, "tracerRegistry");
-    Utils.checkNotNull(contextManager, "contextManager");
-    return new TracerShim(
-        new TelemetryInfo(
-            getTracer(tracerRegistry), contextManager, OpenTelemetry.getPropagators()));
-=======
       TracerProvider tracerProvider, CorrelationContextManager contextManager) {
     return new TracerShim(
         new TelemetryInfo(
             getTracer(Utils.checkNotNull(tracerProvider, "tracerProvider")),
-            Utils.checkNotNull(contextManager, "contextManager")));
->>>>>>> 4c7072a1
+            Utils.checkNotNull(contextManager, "contextManager"),
+            OpenTelemetry.getPropagators()));
   }
 
   private static Tracer getTracer(TracerProvider tracerProvider) {
