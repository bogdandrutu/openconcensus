/*
 * Copyright 2019, OpenTelemetry Authors
 *
 * Licensed under the Apache License, Version 2.0 (the "License");
 * you may not use this file except in compliance with the License.
 * You may obtain a copy of the License at
 *
 *     http://www.apache.org/licenses/LICENSE-2.0
 *
 * Unless required by applicable law or agreed to in writing, software
 * distributed under the License is distributed on an "AS IS" BASIS,
 * WITHOUT WARRANTIES OR CONDITIONS OF ANY KIND, either express or implied.
 * See the License for the specific language governing permissions and
 * limitations under the License.
 */

package io.opentelemetry.opentracingshim;

import io.opentelemetry.trace.AttributeValue;
import io.opentelemetry.trace.Span.Kind;
import io.opentelemetry.trace.Status;
import io.opentracing.Span;
import io.opentracing.SpanContext;
import io.opentracing.Tracer.SpanBuilder;
import io.opentracing.tag.Tag;
import io.opentracing.tag.Tags;
import java.util.ArrayList;
import java.util.List;

final class SpanBuilderShim extends BaseShimObject implements SpanBuilder {
  private final String spanName;

  // The parent will be either a Span or a SpanContext.
  private io.opentelemetry.trace.Span parentSpan;
  private io.opentelemetry.trace.SpanContext parentSpanContext;
  private boolean ignoreActiveSpan;

  private final List<io.opentelemetry.trace.SpanContext> parentLinks = new ArrayList<>();
  private final List<String> spanBuilderAttributeKeys = new ArrayList<>();
  private final List<AttributeValue> spanBuilderAttributeValues = new ArrayList<>();
  private Kind spanKind;
  private boolean error;

<<<<<<< HEAD
  public SpanBuilderShim(TelemetryInfo telemetryInfo, String spanName) {
    super(telemetryInfo);
=======
  SpanBuilderShim(Tracer tracer, String spanName) {
    this.tracer = tracer;
>>>>>>> 8be6a282
    this.spanName = spanName;
  }

  @Override
  public SpanBuilder asChildOf(Span parent) {
    if (parent == null) {
      return this;
    }

    // TODO - Verify we handle a no-op Span
    io.opentelemetry.trace.Span actualParent = getActualSpan(parent);

    if (parentSpan == null && parentSpanContext == null) {
      parentSpan = actualParent;
    } else {
      parentLinks.add(actualParent.getContext());
    }

    return this;
  }

  @Override
  public SpanBuilder asChildOf(SpanContext parent) {
    return addReference(null, parent);
  }

  @Override
  public SpanBuilder addReference(String referenceType, SpanContext referencedContext) {
    if (referencedContext == null) {
      return this;
    }

    // TODO - Use referenceType
    io.opentelemetry.trace.SpanContext actualContext = getActualContext(referencedContext);

    if (parentSpan == null && parentSpanContext == null) {
      parentSpanContext = actualContext;
    } else {
      parentLinks.add(actualContext);
    }

    return this;
  }

  @Override
  public SpanBuilder ignoreActiveSpan() {
    ignoreActiveSpan = true;
    return this;
  }

  @Override
  public SpanBuilder withTag(String key, String value) {
    if (Tags.SPAN_KIND.getKey().equals(key)) {
      switch (value) {
        case Tags.SPAN_KIND_CLIENT:
          spanKind = Kind.CLIENT;
          break;
        case Tags.SPAN_KIND_SERVER:
          spanKind = Kind.SERVER;
          break;
        case Tags.SPAN_KIND_PRODUCER:
          spanKind = Kind.PRODUCER;
          break;
        case Tags.SPAN_KIND_CONSUMER:
          spanKind = Kind.CONSUMER;
          break;
        default:
          spanKind = Kind.INTERNAL;
          break;
      }
    } else if (Tags.ERROR.getKey().equals(key)) {
      error = Boolean.parseBoolean(value);
    } else {
      this.spanBuilderAttributeKeys.add(key);
      this.spanBuilderAttributeValues.add(AttributeValue.stringAttributeValue(value));
    }

    return this;
  }

  @Override
  public SpanBuilder withTag(String key, boolean value) {
    if (Tags.ERROR.getKey().equals(key)) {
      error = value;
    } else {
      this.spanBuilderAttributeKeys.add(key);
      this.spanBuilderAttributeValues.add(AttributeValue.booleanAttributeValue(value));
    }
    return this;
  }

  @Override
  public SpanBuilder withTag(String key, Number value) {
    // TODO - Verify only the 'basic' types are supported/used.
    if (value instanceof Integer
        || value instanceof Long
        || value instanceof Short
        || value instanceof Byte) {
      this.spanBuilderAttributeKeys.add(key);
      this.spanBuilderAttributeValues.add(AttributeValue.longAttributeValue(value.longValue()));
    } else if (value instanceof Float || value instanceof Double) {
      this.spanBuilderAttributeKeys.add(key);
      this.spanBuilderAttributeValues.add(AttributeValue.doubleAttributeValue(value.doubleValue()));
    } else {
      throw new IllegalArgumentException("Number type not supported");
    }

    return this;
  }

  @Override
  public <T> SpanBuilder withTag(Tag<T> tag, T value) {
    if (value instanceof String) {
      this.withTag(tag.getKey(), (String) value);
    } else if (value instanceof Boolean) {
      this.withTag(tag.getKey(), (Boolean) value);
    } else if (value instanceof Number) {
      this.withTag(tag.getKey(), (Number) value);
    } else {
      this.withTag(tag.getKey(), value.toString());
    }

    return this;
  }

  @Override
  public SpanBuilder withStartTimestamp(long microseconds) {
    throw new UnsupportedOperationException();
  }

  @Override
  public Span start() {
    io.opentelemetry.trace.Span.Builder builder = tracer().spanBuilder(spanName);

    if (ignoreActiveSpan && parentSpan == null && parentSpanContext == null) {
      builder.setNoParent();
    } else if (parentSpan != null) {
      builder.setParent(parentSpan);
    } else if (parentSpanContext != null) {
      builder.setParent(parentSpanContext);
    }

    for (io.opentelemetry.trace.SpanContext link : parentLinks) {
      builder.addLink(link);
    }

    if (spanKind != null) {
      builder.setSpanKind(spanKind);
    }

    io.opentelemetry.trace.Span span = builder.startSpan();

    for (int i = 0; i < this.spanBuilderAttributeKeys.size(); i++) {
      String key = this.spanBuilderAttributeKeys.get(i);
      AttributeValue value = this.spanBuilderAttributeValues.get(i);
      span.setAttribute(key, value);
    }
    if (error) {
      span.setStatus(Status.UNKNOWN);
    }

    return new SpanShim(telemetryInfo(), span);
  }

  private static io.opentelemetry.trace.Span getActualSpan(Span span) {
    if (!(span instanceof SpanShim)) {
      throw new IllegalArgumentException("span is not a valid SpanShim object");
    }

    return ((SpanShim) span).getSpan();
  }

  private static io.opentelemetry.trace.SpanContext getActualContext(SpanContext context) {
    if (!(context instanceof SpanContextShim)) {
      throw new IllegalArgumentException("context is not a valid SpanContextShim object");
    }

    return ((SpanContextShim) context).getSpanContext();
  }
}<|MERGE_RESOLUTION|>--- conflicted
+++ resolved
@@ -41,13 +41,8 @@
   private Kind spanKind;
   private boolean error;
 
-<<<<<<< HEAD
   public SpanBuilderShim(TelemetryInfo telemetryInfo, String spanName) {
     super(telemetryInfo);
-=======
-  SpanBuilderShim(Tracer tracer, String spanName) {
-    this.tracer = tracer;
->>>>>>> 8be6a282
     this.spanName = spanName;
   }
 
