/*
 * Copyright 2019, OpenTelemetry Authors
 *
 * Licensed under the Apache License, Version 2.0 (the "License");
 * you may not use this file except in compliance with the License.
 * You may obtain a copy of the License at
 *
 *     http://www.apache.org/licenses/LICENSE-2.0
 *
 * Unless required by applicable law or agreed to in writing, software
 * distributed under the License is distributed on an "AS IS" BASIS,
 * WITHOUT WARRANTIES OR CONDITIONS OF ANY KIND, either express or implied.
 * See the License for the specific language governing permissions and
 * limitations under the License.
 */

package io.opentelemetry.opentracingshim;

import static org.junit.Assert.assertEquals;
import static org.junit.Assert.assertNotNull;
import static org.junit.Assert.assertNull;

import io.opentelemetry.OpenTelemetry;
import io.opentracing.Scope;
import io.opentracing.Span;
import io.opentracing.SpanContext;
import io.opentracing.propagation.Format;
import io.opentracing.propagation.TextMapAdapter;
import java.util.Collections;
import java.util.HashMap;
import java.util.Map;
import org.junit.Before;
import org.junit.Test;

public class TracerShimTest {
  TracerShim tracerShim;

  @Before
  public void setUp() {
    tracerShim =
        new TracerShim(
            new TelemetryInfo(
<<<<<<< HEAD
                OpenTelemetry.getTracerFactory().get("opentracingshim"),
                OpenTelemetry.getCorrelationContextManager(),
                OpenTelemetry.getPropagators()));
=======
                OpenTelemetry.getTracerRegistry().get("opentracingshim"),
                OpenTelemetry.getDistributedContextManager()));
>>>>>>> cd40a371
  }

  @Test
  public void defaultTracer() {
    assertNotNull(tracerShim.buildSpan("one"));
    assertNotNull(tracerShim.scopeManager());
    assertNull(tracerShim.activeSpan());
    assertNull(tracerShim.scopeManager().activeSpan());
  }

  @Test
  public void activateSpan() {
    Span otSpan = tracerShim.buildSpan("one").start();
    io.opentelemetry.trace.Span span = ((SpanShim) otSpan).getSpan();

    assertNull(tracerShim.activeSpan());
    assertNull(tracerShim.scopeManager().activeSpan());

    try (Scope scope = tracerShim.activateSpan(otSpan)) {
      assertNotNull(tracerShim.activeSpan());
      assertNotNull(tracerShim.scopeManager().activeSpan());
      assertEquals(span, ((SpanShim) tracerShim.activeSpan()).getSpan());
      assertEquals(span, ((SpanShim) tracerShim.scopeManager().activeSpan()).getSpan());
    }

    assertNull(tracerShim.activeSpan());
    assertNull(tracerShim.scopeManager().activeSpan());
  }

  @Test
  public void extract_nullContext() {
    SpanContext result =
        tracerShim.extract(
            Format.Builtin.TEXT_MAP, new TextMapAdapter(Collections.<String, String>emptyMap()));
    assertNull(result);
  }

  @Test
  public void inject_nullContext() {
    Map<String, String> map = new HashMap<String, String>();
    tracerShim.inject(null, Format.Builtin.TEXT_MAP, new TextMapAdapter(map));
    assertEquals(0, map.size());
  }
}<|MERGE_RESOLUTION|>--- conflicted
+++ resolved
@@ -40,14 +40,9 @@
     tracerShim =
         new TracerShim(
             new TelemetryInfo(
-<<<<<<< HEAD
-                OpenTelemetry.getTracerFactory().get("opentracingshim"),
+                OpenTelemetry.getTracerRegistry().get("opentracingshim"),
                 OpenTelemetry.getCorrelationContextManager(),
                 OpenTelemetry.getPropagators()));
-=======
-                OpenTelemetry.getTracerRegistry().get("opentracingshim"),
-                OpenTelemetry.getDistributedContextManager()));
->>>>>>> cd40a371
   }
 
   @Test
