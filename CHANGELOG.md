# Changelog

## Unreleased:

---
## Version 1.3.0 - 2021-06-09

### API
#### Enhancements
- Parsing of the W3C Baggage header has been optimized.

### SDK
#### Behavioral Changes
- The implementation of SpanBuilder will no longer throw exceptions when null parameters are passed in. Instead,
it will treat these calls as no-ops.
  
#### Enhancements
- Memory usage of the Tracing SDK has been greatly reduced when exporting via the OTLP or Jaeger exporters.
- The OTLP protobuf version has been updated to v0.9.0

### Extensions
- A new experimental extension module has been added to provide a truly no-op implementation of the API. This
is published under the `io.opentelemetry.extension.noopapi` name.
- The `io.opentelemetry.sdk.autoconfigure` module now supports the `OTEL_SERVICE_NAME`/`otel.service.name`
environment variable/system property for configuring the SDK's `Resource` implementation.

<<<<<<< HEAD
### Semantic Conventions (alpha)
- The `SemanticAttributes` and `ResourceAttributes` classes have been updated to match the semantic conventions
as of specification release `1.4.0`. These classes also now expose a `SCHEMA_URL` field which points at the 
version of the OpenTelemetry schema the files were generated from. There are no breaking changes in this update, only additions.
=======
### Metrics (alpha)
- The autoconfiguration code for metrics now supports durations to be provided with units attached to them (eg. "`100ms`"). This includes
the following environment variables/system properties:
  - `OTEL_EXPORTER_OTLP_TIMEOUT`/`otel.exporter.otlp.timeout`
  - `OTEL_IMR_EXPORT_INTERVAL`/`otel.imr.export.interval`
>>>>>>> f563f449

---

## Version 1.2.0 - 2021-05-07

### General

#### Enhancements
- The `"Implementation-Version"` attribute has been added to the jar manifests for all published jar artifacts.

### API

#### Enhancements
- A new method has been added to the Span and the SpanBuilder to enable adding a set of Attributes in one call, rather than
having to iterate over the contents and add them individually. See `Span.setAllAttributes(Attributes)` and `SpanBuilder.setAllAttributes(Attributes)`

#### Behavioral Changes
- Previously, an AttributeKey with a null underlying key would preserve the null. Now, this will be converted to an empty String.

### SDK

#### Enhancements
- The `IdGenerator.random()` method will now attempt to detect if it is being used in an Android environment, and use
a more Android-friendly `IdGenerator` instance in that case. This will affect any usage of the SDK that does not
explicitly specify a custom `IdGenerator` instance when running on Android.

#### Behavioral Changes
- The name used for Tracer instances that do not have a name has been changed to be an empty String, rather than the 
previously used `"unknown"` value. This change is based on a specification clarification.

### Propagators

#### Bugfixes
- The B3 Propagator injectors now only include the relevant fields for the specific injection format.

#### Behavioral Changes
- The `W3CBaggagePropagator` will no longer explicitly populate an empty `Baggage` instance into the context when
the header is unparsable. It will now return the provided Context instance unaltered, as is required by the specification.
- The `AwsXrayPropagator` will no longer explicitly populate an invalid `Span` instance into the context when
the headers are unparsable. It will now return the provided Context instance unaltered, as is required by the specification.

### Exporters
- The `jaeger-thrift` exporter has had its dependency on the `jaeger-client` library updated to version `1.6.0`.
- The `zipkin` exporter now has an option to specific a custom timeout. 
- The `zipkin`, `jaeger` and `jaeger-thrift` exporters will now report the `otel.dropped_attributes_count` and `otel.dropped_events_count` 
tags if the numbers are greater than zero.

### Semantic Conventions (alpha)

#### Breaking Changes
- The SemanticAttributes and ResourceAttributes have both been updated to match the OpenTelemetry Specification v1.3.0 release, which 
includes several breaking changes.
- Values that were previously defined as `enum`s are now defined as static `public static final ` constants of the appropriate type.

### OpenTracing Shim (alpha)

#### Enhancements
- Error logging support in the shim is now implemented according to the v1.2.0 specification.

### SDK Extensions
- A new `HostResource` Resource and the corresponding `ResourceProvider` has been added. 
It will populate the `host.name` and `host.arch` Resource Attributes.
- A new `ExecutorServiceSpanProcessor` has been added to the `opentelemetry-sdk-extension-tracing-incubator` module. This implementation
of a batch SpanProcessor allows you to provide your own ExecutorService to do the background export work.
- The `autoconfigure` module now supports providing the timeout setting for the Jaeger GRPC exporter via 
a system property (`otel.exporter.jaeger.timeout`) or environment variable (`OTEL_EXPORTER_JAEGER_TIMEOUT`).
- The `autoconfigure` module now supports providing the timeout setting for the Zipkin exporter via 
a system property (`otel.exporter.zipkin.timeout`) or environment variable (`OTEL_EXPORTER_ZIPKIN_TIMEOUT`).
- The `autoconfigure` module now exposes the `EnvironmentResource` class to provide programmatic access to a `Resource`
built from parsing the `otel.resource.attributes` configuration property.

### Metrics (alpha)

#### Breaking Changes
- The deprecated `SdkMeterProvider.registerView()` method has been removed. The ViewRegistry is now immutable and cannot
be changed once the `SdkMeterProvider` has been built.

#### Bugfixes
- OTLP summaries now have the proper percentile value of `1.0` to represent the maximum; previously it was wrongly set to `100.0`. 

#### Enhancements
- There is now full support for delta-aggregations with the `LongSumAggregator` and `DoubleSumAggregator`. 
See `AggregatorFactory.sum(AggregationTemporality)`. The previous `AggregatorFactory.sum(boolean)` has been
deprecated and will be removed in the next release.

---

## Version 1.1.0 - 2021-04-07

### API

#### Bugfixes

- We now use our own internal `@GuardedBy` annotation for errorprone so there won't be an accidental 
transitive dependency on a 3rd-party jar.
- The `TraceStateBuilder` now will not crash when an empty value is provided.
  
#### Enhancements

- The `Context` class now provides methods to wrap `java.util.concurrent.Executor` and `java.util.concurrent.ExecutorService` 
instances to do context propagation using the current context. See `io.opentelemetry.context.Context.taskWrapping(...)` for
more details.
  
### OpenTracing Shim (alpha)

- The shim now supports methods that take a timestamp as a parameter. 
- You can now specify both the `TEXT_MAP` and the `HTTP_HEADER` type propagators for the shim. 
See `io.opentelemetry.opentracingshim.OpenTracingPropagators` for details.

### Extensions

- The AWS X-Ray propagator is now able to extract 64-bit trace ids.

### SDK

#### Bugfixes

- The `CompletableResultCode.join(long timeout, TimeUnit unit)` method will no longer `fail` the result
when the timeout happens. Nor will `whenComplete` actions be executed in that case.
- The `SimpleSpanProcessor` now keeps track of pending export calls and will wait for them to complete
via a CompletableResultCode when `forceFlush()` is called. Similiarly, this is also done on `shutdown()`.
- The Jaeger Thrift exporter now correctly populates the parent span id into the exporter span.

#### Enhancements

- The SpanBuilder provided by the SDK will now ignore `Link` entries that are reference an invalid SpanContext. 
This is an update from the OpenTelemetry Specification v1.1.0 release.
- The OTLP Exporters will now log more helpful messages when the collector is unavailable or misconfigured.
- The internals of the `BatchSpanProcessor` have had some optimization done on them, to reduce CPU
usage under load.
- The `Resource` class now has `builder()` and `toBuilder()` methods and a corresponding `ResourceBuilder` class
has been introduced for more fluent creation and modification of `Resource` instances.
- The standard exporters will now throttle error logging when export errors are too frequent. If more than 5
error messages are logged in a single minute by an exporter, logging will be throttled down to only a single
log message per minute.

### SDK Extensions

#### Bugfixes

- Removed a stacktrace on startup when using the `autoconfigure` module without a metrics SDK on the classpath.

#### Enhancements

- The `autoconfigure` module now supports `OTEL_EXPORTER_OTLP_METRICS_ENDPOINT` and `OTEL_EXPORTER_OTLP_TRACES_ENDPOINT`
settings, in addition to the combined `OTEL_EXPORTER_OTLP_ENDPOINT` environment variable. Corresponding 
system properties are also supported (`-Dotel.exporter.otlp.metrics.endpoint` and `-Dotel.exporter.otlp.traces.endpoint`).
- An `SdkMeterProviderConfigurer` SPI is now available in the `autoconfigure` module. 

### Semantic Conventions (alpha)

- The SemanticAttributes and ResourceAttributes have both been updated to match the OpenTelemetry Specification v1.1.0 release.
This includes a breaking changes to the constants defined in the `ResourceAttributes` class:
`ResourceAttributes.CLOUD_ZONE` has been replaced with `ResourceAttributes.CLOUD_AVAILABILITY_ZONE`.
  
### Metrics (alpha)

#### Breaking Changes

- The `ViewRegistry` now lets you register `View` objects, rather than `AggregatorFactory` instances.
- `GlobalMetricsProvider` has been renamed to `GlobalMeterProvider`.
- `View` registration has been moved to the `SdkMeterProviderBuilder` and the methods on the `SdkMeterProvider`
to add views have been deprecated. They will be removed in the next release.

#### Enhancements

- A new option for aggregation as Histograms is now available. 

---
## Version 1.0.1 - 2021-03-11

### Bugfixes

- AWS resource extensions have been fixed to not throw NullPointerException in actual AWS environment

---
## Version 1.0.0 - 2021-02-26

### General

This releases marks the first stable release for the tracing, baggage and context APIs and the SDK. 
Please see the [Versioning](VERSIONING.md) document for stability guarantees.

The best source of lsit of the now stable packages can be found in the 
[opentelemetry-bom](https://repo1.maven.org/maven2/io/opentelemetry/opentelemetry-bom/1.0.0/opentelemetry-bom-1.0.0.pom)
artifact in maven central.

Javadoc is available at javadoc.io. 
For example, [javadoc.io](https://javadoc.io/doc/io.opentelemetry/opentelemetry-api/1.0.0/index.html) for
the API module.

#### Changes

- The `opentelemetry-proto` module is now versioned as an `alpha` module, as it contains non-stable
metrics and logs signals. It has hence been removed from the main BOM.
- The `opentelemetry-sdk-extension-otproto` module has been removed. The classes in it have been moved
to a new `opentelemetry-exporter-otlp-common` module but have been repackaged into an unsupported,
internal package.

### Metrics (alpha)

#### Breaking Changes

- `PrometheusCollector.Builder` inner class has been moved to the top level as `PrometheusCollectorBuilder`.

---
## Version 0.17.1 - 2021-02-19

- Removed the unused `ResourceProvider` interface from the SDK. This interface is still available 
in the `opentelemetry-sdk-extension-autoconfigure` module, where it is actually used.

## Version 0.17.0 - 2021-02-17 - RC#3

### General

Note: In an effort to accelerate our work toward a 1.0.0 release, we have skipped the deprecation phase
on a number of breaking changes. We apologize for the inconvenience this may have caused. We are very
aware that these changes will impact users. If you need assistance in migrating from previous releases,
please open a [discussion topic](https://github.com/opentelemetry/opentelemetry-java/discussions) at
[https://github.com/opentelemetry/opentelemetry-java/discussions](https://github.com/opentelemetry/opentelemetry-java/discussions).

Many classes have been made final that previously were not. Please reach out if you have a need to 
provide extended functionality, and we can figure out how best to solve your use-case.

### API

#### Breaking Changes

- `TraceStateBuilder.set(String, String)` has been renamed to `TraceStateBuilder.put(String, String)`.
- `BaggageBuilder.setParent()` and `BaggageBuilder.setNoParent()` have been removed from the Baggage APIs. 
In addition, Baggage will no longer be implicitly generated from Baggage that is in the current context. You now must explicitly
get the `Baggage` instance from the `Context` and call `toBuilder()` on it in order to get the entries pre-populated in your builder.
- `TextMapPropagator.Setter` and `TextMapPropagator.Getter` have been moved to the top level and renamed to 
`TextMapSetter` and `TextMapGetter` respectively.
- `OpenTelemetry.getDefault()` has been renamed to `OpenTelemetry.noop()`.
- `OpenTelemetry.getPropagating()` has been renamed to `OpenTelemetry.propagating()`.
- `TracerProvider.getDefault()` has been renamed to `TracerProvider.noop()`
- `Tracer.getDefault()` has been removed.
- `TraceId.getTraceIdRandomPart(CharSequence)` has been removed.
- The `B3Propagator.getInstance()` has been renamed to `B3Propagator.injectingSingleHeader()`.
- The `B3Propagator.builder()` method has been removed. As a replacement, you can use `B3Propagator.injectingMultiHeaders()` directly.

### SDK

#### Breaking Changes

- The SPI for configuring Resource auto-populators has been removed from the SDK and moved to the `opentelemetry-sdk-extension-autoconfigure` module. 
This means that `Resource.getDefault()` will no longer be populated via SPI, but only include the bare minimum values from the SDK itself.
In order to get the auto-configured Resource attributes, you will need to use the `opentelemetry-sdk-extension-autoconfigure` module directly.
- `InstrumentationLibraryInfo.getEmpty()` has been renamed to `InstrumentationLibraryInfo.empty()`.
- `Resource.getEmpty()` has been renamed to `Resource.empty()`.
- When specifying the endpoints for grpc-based exporters, you now are required to specify the protocol. Hence, you must include
the `http://` or `https://` in front of your endpoint.
- The option on `SpanLimits` to truncate String-valued Span attributes has been removed (this is still pending in the specification). 
- The `InMemoryMetricsExporter` has been removed from the `opentelemetry-sdk-testing` module.

#### Miscellaneous

- The default values for SpanLimits have been changed to 128, from 1000, to match the spec.

### Extensions

#### Breaking Changes

- In the `opentelemetry-sdk-extension-autoconfigure` module, we have changed the system property used to exclude some Resource auto-populators to be
`otel.java.disabled.resource-providers` instead of `otel.java.disabled.resource_providers`.
- In the `opentelemetry-sdk-extension-autoconfigure` module, you now specify the `OtTracePropagator` with the `"ottrace"` option, rather than `"ottracer"`.
- In the `opentelemetry-sdk-extension-autoconfigure` module, the default exporters are now set to be `"otlp"`, as required by the 1.0.0 specification.
- In the `opentelemetry-sdk-extension-autoconfigure` module, the default propagators are now set to be `"tracecontext,baggage"`, as required by the 1.0.0 specification.
- The `CommonProperties` class has been removed from the `opentelemetry-sdk-extension-otproto` module.

### Metrics (alpha)

#### API

- `Meter.getDefault()` has been removed.
- `MeterProvider.getDefault()` has been renamed to `MeterProvider.noop()`.

---
## Version 0.16.0 - 2021-02-08 - RC#2

### General

Note: In an effort to accelerate our work toward a 1.0.0 release, we have skipped the deprecation phase
on a number of breaking changes. We apologize for the inconvenience this may have caused. We are very
aware that these changes will impact users. If you need assistance in migrating from previous releases,
please open a [discussion topic](https://github.com/opentelemetry/opentelemetry-java/discussions) at 
[https://github.com/opentelemetry/opentelemetry-java/discussions](https://github.com/opentelemetry/opentelemetry-java/discussions).

#### Breaking Changes

- Methods and classes deprecated in 0.15.0 have been removed.

### API

#### Breaking Changes

- The `Span.Kind` enum has been moved to the top level, and named `SpanKind`.
- `DefaultOpenTelemetry` is no longer a public class. If you need the functionality previously provided by this
implementation, it can be accessed via new static methods on the `OpenTelemetry` interface itself.
- The `TraceFlags` interface has been re-introduced. This is now used, rather than a bare `byte` wherever
trace flags is used. In particular, `SpanContext.create()`, `SpanContext.createFromRemoteParent()` now require
a `TraceFlags` instance, and `SpanContext.getTraceFlags()` returns a `TraceFlags` instance.
- The names of static methods on `TraceFlags` have been normalized to match other similar classes, and now 
return `TraceFlags` instead of `byte` where appropriate.
- The `Labels` interface and related classes have been moved into the alpha metrics modules and repackaged.
- `TraceId.copyHexInto(byte[] traceId, char[] dest, int destOffset)` has been removed.
- `SpanContext.getTraceIdAsHexString()` has been renamed to `SpanContext.getTraceId()`
- `SpanContext.getSpanIdAsHexString()` has been renamed to `SpanContext.getSpanId()`
- `BaggageEntry.getEntryMetadata()` has been renamed to `BaggageEntry.getMetadata()`
- `BaggageConsumer` has been removed in favor of a standard `java.util.function.BiConsumer<String, BaggageEntry>`
- `TraceFlags.isSampledFromHex(CharSequence src, int srcOffset)` has been removed.
- `SpanId` and `TraceId` methods that had a `String` parameter now accept `CharSequence`
and assume the id starts at the beginning.
- `SpanId.getSize()` and `TraceId.getSize()` have been removed. 
- `SpanId.bytesFromHex()` has been removed.
- `SpanId.asLong(CharSequence)` has been removed.
- `SpanId.asBytes(CharSequence)` has been removed.
- `SpanId.getHexLength()` has been renamed to `SpanId.getLength()`
- `SpanId.bytesToHex()` has been renamed to `SpanId.fromBytes()`
- `TraceId.bytesFromHex()` has been removed.
- `TraceId.traceIdLowBytesAsLong(CharSequence)` has been removed.
- `TraceId.traceIdHighBytesAsLong(CharSequence)` has been removed.
- `TraceId.asBytes(CharSequence)` has been removed.
- `TraceId.getHexLength()` has been renamed to `TraceId.getLength()`
- `TraceId.bytesToHex()` has been renamed to `TraceId.fromBytes()`
- `StrictContextStorage` has been made private. Use -Dio.opentelemetry.context.enableStrictContext=true` to enable it
- `AwsXrayPropagator` has been moved to the `opentelemetry-extension-aws` artifact

#### Enhancements

- The `W3CTraceContextPropagator` class now directly implements the `TextMapPropagator` interface.
- The `OpenTelemetry` interface now has a `getDefault()` method which will return a completely no-op implementation.
- The `OpenTelmmetry` interface now has a `getPropagating(ContextPropagators propagators)` method which will
return an implementation that contains propagators, but is otherwise no-op. 

#### Misc Notes

- The internal `StringUtils` class has had metrics-related methods removed from it. But, you weren't using
internal classes, were you?
- The internal `AbstractWeakConcurrentMap` class has been made non-public. See the line above about internal classes.

### Extensions

#### Breaking Changes

- The `OtTracerPropagator` has been renamed to `OtTracePropagator` in the trace-propagators extension module.

### SDK

#### Breaking Changes

- `TraceConfig` has been renamed to `SpanLimits` and relocated to the `io.opentelemetry.sdk.tracing` package.
All related method names have been renamed to match.
- `SpanData.getTraceState()` has been removed. The TraceState is still available via the SpanContext accessor.
- `SpanData.isSampled()` has been removed. The isSampled property is still available via the SpanContext accessor.

#### Enhancements

- `SpanData` now directly exposes the underlying `SpanContext` instance.

### SDK Extensions

#### Breaking Changes

- In the `opentelemetry-autoconfigure` module, three environment variables/system properties 
have been renamed to match the spec:
  * `OTEL_TRACE_EXPORTER`/`otel.trace.exporter` has been replaced with `OTEL_TRACES_EXPORTER`/`otel.traces.exporter`
  * `OTEL_TRACE_SAMPLER`/`otel.trace.sampler` has been replaced with `OTEL_TRACES_SAMPLER`/`otel_traces_sampler`
  * `OTEL_TRACE_SAMPLER_ARG`/`otel.trace.sampler.arg` has been replaced with `OTEL_TRACES_SAMPLER_ARG`/`otel.traces.sampler.arg` 

#### Enhancements

- The `opentelemetry-autoconfigure` module now supports using non-millisecond values for duration & 
interval configuration options. See the javadoc on the `io.opentelemetry.sdk.autoconfigure.ConfigProperties.getDuration(String)` 
method for details on supported formats.
- The `opentelemetry-autoconfigure` module now provides automatic SPI-based parsing of the `OTEL_RESOURCE_ATTRIBUTES` env var
(and the corresponding `otel.resource.attributes` system property). If you include this module on your
classpath, it will automatically update the `Resource.getDefault()` instance with that configuration.

### Metrics (alpha)

#### API

- The `Labels` interface has been moved into the metrics API module and repackaged into the 
`io.opentelemetry.api.metrics.common` package.

---
## Version 0.15.0 - 2021-01-29 - RC#1

### General

#### Breaking Changes

- Methods and classes deprecated in 0.14.x have been removed.

### Semantic Conventions

The `opentelemetry-semconv` module has been marked as `-alpha` and removed from the bom. This was done because the OpenTelemetry
project has not decided on a specification for stability of semantic conventions or the specific telemetry produced by
instrumentation.

#### Deprecations

- The items in the `io.opentelemetry.semconv.trace.attributes.SemanticAttributes` which were previously
generated form the Resource semantic conventions have been deprecated. Please use the ones in the new
`io.opentelemetry.semconv.resource.attributes.ResourceAttributes` class.

#### Enhancements

- A new `io.opentelemetry.semconv.resource.attributes.ResourceAttributes` has been introduced to hold the 
generated semantic attributes to be used in creating `Resource`s. 

### SDK

#### Breaking Changes

- `SamplingResult.Decision` has been removed in favor of the `io.opentelemetry.sdk.trace.samplers.SamplingDecision` top-level class.
- `Resource.merge(Resource)` now will resolve conflicts by preferring the `Resource` passed in, rather than the original.
- The default Resource (accessible via `Resource.getDefault()`) now includes a fallback `service.name` attribute. The implication
of this is that exporters that have configured fallback service names will only use them if the SDK is intentionally 
configured with a Resource that does not utilize the default Resource for its underlying Resource data.
- The `Sampler` is now specified when building the SdkTracerProvider directly, rather than being a part of the TraceConfig. 

#### Bugfixes

- The Jaeger exporters will now properly populate the process service name from the Resource service.name attribute. 

#### Deprecations

- Going forward, OTLP exporter endpoint specifications must include a scheme, either `http://` or `https://`.
We will support endpoints without schemes until the next release, at which point not providing a scheme will generate
an error when trying to use them. This applies to the use of system properties, environment variables, or programmatic
specifications of the endpoints.
- The `exportOnlySampled` configuration of the `BatchSpanProcessor` has been deprecated and will be removed in the next
release.
- The `io.opentelemetry.sdk.resources.ResourceAttributes` has been deprecated and will be removed in the next release.
Please use the new `io.opentelemetry.semconv.resource.attributes.ResourceAttributes` class in the `opentelemetry-semconv`
module.
- The serviceName configuration option for the Jaeger and Zipkin exporters has been deprecated. In the next release, those
configuration options will be removed, and the fallback `service.name` will always be pulled from the default Resource.
  
#### Enhancements

- `Resource.getDefault()` now includes a fallback `service.name` attribute. Exporters that require a `service.name`
should acquire the fallback from the default resource, rather than having it configured in.
  
### SDK Extensions

#### Breaking Changes

- The `otel.bsp.schedule.delay.millis` env var/system property configuration option for the batch span processor has been renamed to 
`otel.bsp.schedule.delay` to match the specification.
- The `otel.bsp.export.timeout.millis` env var/system property configuration option for the batch span processor has been renamed to 
`otel.bsp.export.timeout` to match the specification.

#### Enhancements

- The `opentelemetry-sdk-extension-autoconfigure` module will now additionally register the auto-configured
SDK as the instance of `GlobalOpenTelemetry` when used.
- The `opentelemetry-sdk-extension-autoconfigure` module now supports the `otel.exporter.otlp.certificate` configuration
property for specifying a path to a trusted certificate for the OTLP exporters.

---
## Version 0.14.1 - 2021-01-14

### General

- Several more modules have been updated to have `-alpha` appended on their versions:
    - `opentelemetry-sdk-extension-jfr-events`
    - `opentelemetry-sdk-extension-async-processor`
    - `opentelemetry-sdk-extension-logging`
    - `opentelemetry-sdk-extension-zpages`
    - `opentelemetry-sdk-exporter-prometheus`
    - `opentelemetry-sdk-exporter-tracing-incubator`
    - `opentelemetry-opentracing-shim`
    - `opentelemetry-opencensus-shim`

### API

#### Breaking Changes

- Code that was deprecated in `0.13.0` has been removed from the project.
    - Metrics interfaces are no longer available as a part of the `opentelemetry-pom` or from the `opentelemetry-api` modules. 
      To access the alpha metrics APIs, you will need to explicitly add them as a dependency.
    - `OpenTelemetry.setPropagators()` has been removed.  You should instead create your
      `OpenTelemetry` implementations with the Propagators preset, via the various builder options. For example, use
      `DefaultOpenTelemetry.builder().setPropagators(propagators).build()` to configure your no-sdk implementation.
    - The `OpenTelemetry.builder()` and the `OpenTelemetryBuilder` interface have been removed.
      The builder functionality is now only present on individual implementations of OpenTelemetry. For instance, the
      `DefaultOpenTelemetry` class has a builder available.
      
#### Deprecations

- The SemanticAttributes class has been moved to a new module: `opentelemetry-semconv` and repackaged into a new package:
`io.opentelemetry.semconv.trace.attributes`. The old `SemanticAttributes` class will be removed in the next release.
- The SPI interfaces for OpenTelemetry have been deprecated. We are moving to a new auto-configuration approach with the 
new SDK auto-configuration module: `io.opentelemetry.sdk.autoconfigure`. This module should be considered the officially
supported auto-configuration library moving forward.

#### Enhancements

- The SemanticAttributes have been updated to the latest version of the specification, as of January 7th, 2021.

### SDK

#### Bugfixes

- Environment variables/system properties that are used to set extra headers for the OTLP exporters have been fixed to now 
split on commas, rather than semicolons. This has been brought in line with the specification for these environment
variables. This includes `otel.exporter.otlp.span.headers`, `otel.exporter.otlp.metric.headers`, and `otel.exporter.otlp.headers`.
- Passing a null span name when creating a span will no longer cause a NullPointerException. Instead, a default span name will be 
provided in place of the missing name.

#### Breaking Changes

- The deprecated `SpanData.Link.getContext()` method has been removed in favor of `SpanData.Link.getSpanContext()`.
- The `TracerProviderFactorySdk` SPI class has been renamed to `SdkTracerProviderFactory`.
- The `OpenTelemetrySdkBuilder.build()` method has been renamed to `OpenTelemetrySdkBuilder.buildAndRegisterGlobal()`. 
The `build()` method still exists, but no longer sets the instance on the `GlobalOpenTelemetry` when invoked.
- The `SdkTracerManagement.shutdown()` method now returns `CompletableResultCode` which can be used to wait 
asynchronously for shutdown to complete.
- The `sampling.probability` sampling attribute previously generated by the `TraceIdRatioBasedSampler` is no longer
generated, as it was not conformant with the specifications.
- The `SpanData` inner classes have been moved to the top level, so `SpanData.Link` -> `LinkData`, `SpanData.Event` -> `EventData`
and `SpanData.Status` -> `StatusData`.

#### Deprecations

- `SdkTracerProvider.updateActiveTraceConfig()` and `SdkTracerProvider.addSpanProcessor()` have been deprecated. The methods
will be removed in the next release.
- All existing auto-configuration mechanisms have been deprecated in favor of using the new `io.opentelemetry.sdk.autoconfigure`
module. The existing ones will be removed in the next release.
- The methods with the term "deadline" has been deprecated in the configuration of the grpc-based exporters (OTLP and Jaeger) in favor
  of the word "timeout". The deadline-named methods will be removed in the next release.
- The `StringUtils` class in the `opentelemetry-extension-trace-propagators` extension module has been deprecated 
and will be made non-public in the next release.
- The `StatusData.isUnset()` and `StatusData.isOk()` methods have been deprecated. They will be removed in the next release.

#### Enhancements

- The `OtlpGrpcSpanExporter` now supports setting trusted TLS certificates for secure communication with the collector.
- A new module for supporting auto-configuration of the SDK has been added. The new module, `io.opentelemetry.sdk.autoconfigure` will
be the new path for auto-configuration of the SDK, including via SPI, environment variables and system properties.
- The `TraceConfig` class now exposes a `builder()` method directly, so you don't need to get the default then call `toBuilder()` on it.
- The OTLP protobuf definitions were updated to the latest released version: `0.7.0`. 
Both the `Span` and (alpha) `Metric` exporters were updated to match.
- Timeouts in the exporters can now be specified with `java.util.concurrent.TimeUnit` and `java.time.Duration` based configurations,
rather than requiring milliseconds.

### SDK Extensions

#### Breaking Changes

- The ZPages extension now exposes its SpanProcessor implementation. To use it, you will need to add it to your
SDK implementation directly, rather than it adding itself to the global SDK instance.
- The JaegerRemoteSampler builder patterns have been changed and updated to more closely match the rest
of the builders in the project.

#### Deprecations
- The `AwsXrayIdGenerator` constructor has been deprecated in favor of using a simple `getInstance()` singleton, since
it has no state.
- The `TraceProtoUtils` class in the `opentelemetry-sdk-extension-otproto` module has been deprecated and 
will be removed in the next release.
  
#### Bugfixes

- The JaegerRemoteSampler now uses the ParentBased sampler as the basis for any sampling that is done.

### Metrics (alpha)

#### SDK:

- The `InstrumentSelector.newBuilder()` method has been renamed to `InstrumentSelector.builder()` and
the methods on the Builder have changed to use the same naming patterns as the rest of the project.
- The `MeterProviderFactorySdk` class has been renamed to `SdkMeterProviderFactory`.
- The `SdkMeterProvicer.Builder` has been moved to the top level `SdkMeterProviderBuilder`.
- The `InstrumentSelector` now requires an instrument type to be provided, and defaults the name regex to `.*`.

---

## Version 0.13.0 - 2020-12-17

### General

- Starting with 0.13.0, all unstable modules (the 2 metrics modules for now) will have a `-alpha` appended to their
  base version numbers to make it clear they are not production ready, and will not be when we get to releasing 1.0. 
  See our [Rationale](docs/rationale.md) document for details.

### API

#### Breaking Changes

- The `Labels.ArrayBackedLabelsBuilder` class has been made non-public. 
You can still access the `LabelsBuilder` functionality via the `Labels.builder()` method.
- Methods deprecated in the 0.12.0 release have been removed or made non-public:
    - The `HttpTraceContext` class has been removed.
    - The `toBuilder()` method on the OpenTelemetry interface has been removed.
    - The `Attributes.builder(Attributes)` method has been removed in favor of `Attributes.toBuilder(Attributes)`.
    - The `DefaultContextPropagators` class has made non-public.
    - The `TraceMultiPropagator` builder has been removed in favor of a simple factory method. 
    - The `value()` method on the `StatusCode` enum has been removed.
    - The Baggage `EntryMetadata` class has been removed in favor of the `BaggageEntryMetadata` interface.
    - The `setCallback()` method on the asynchronous metric instruments has been removed.
- Several public classes have been made `final`.

#### Enhancements

- An `asMap` method has been added to the `Labels` interface, to expose them as a `java.util.Map`.
- You can now enable strict Context verification via a system property (`-Dio.opentelemetry.context.enableStrictContext=true`)
  Enabling this mode will make sure that all `Scope`s that are created are closed, and generate log messages if they 
  are not closed before being garbage collected. This mode of operation is CPU intensive, so be careful before
  enabling it in high-throughput environments that do not need this strict verification. See the javadoc on the 
`io.opentelemetry.context.Context` interface for details.
- Several of the methods on the `Span` interface have been given default implementations.
- The Semantic Attributes constants have been updated to the version in the yaml spec as of Dec 14, 2020.

#### Miscellaneous

- The Metrics API has been deprecated in the `opentelemetry-api` module, in preparation for releasing a fully-stable 1.0
  version of that module. The Metrics API will be removed from the module in the next release.
- The API has been broken into separate modules, in preparation for the 1.0 release of the tracing API.
  If you depend on the `opentelemetry-api` module, you should get the rest of the API modules as transitive dependencies.
- The `OpenTelemetry.builder()` and the `OpenTelemetryBuilder` interface have been deprecated and will be removed in the next release.
  The builder functionality is now only present on individual implementations of OpenTelemetry. For instance, the
  `DefaultOpenTelemetry` class has a builder available.
- The `OpenTelemetry.setPropagators()` has been deprecated and will be removed in the next release. You should instead create your
  `OpenTelemetry` implementations with the Propagators preset, via the various builder options. For example, use 
  `DefaultOpenTelemetry.builder().setPropagators(propagators).build()` to configure your no-sdk implementation.

### SDK

#### Miscellaneous

- The `SpanData.Link.getContext()` method has been deprecated in favor of a new `SpanData.Link.getSpanContext()`. 
  The deprecated method will be removed in the next release of the SDK.
- The internals of the (alpha) Metrics SDK have been significantly updated.
- OTLP adapter classes have been moved into the `opentelemetry-sdk-extension-otproto` module so they can be shared across OTLP usages.
- The zipkin exporter has been updated to have its error code handling match the spec.
- The logging exporter's format has changed to something slightly more human-readable.

#### Breaking Changes

- Many SDK classes have been renamed to be prefixed with `Sdk` rather than having `Sdk` being embedded in the middle of the name.
  For example, `TracerSdk` has been renamed to `SdkTracer` and `TracerSdkManagement` has been renamed to `SdkTracerManagement`.
- The `ResourcesConfig.builder()` method has been made non-public.
- The `TraceConfig.Builder` class has been moved to the top-level `TraceConfigBuilder` class.
- The built-in exporter `Builder` classes have been moved to the top level, rather than inner classes. Access to the builders
  is still available via `builder()` methods on the exporter classes.
- The built-in SpanProcessor `Builder` classes have been moved to the top level, rather than inner classes. Access to the builders
  is still available via `builder()` methods on the SpanProcessor implementation classes.
- The built-in ParentBasedSampler `Builder` class has been moved to the top level, rather than inner classes. Access to the builder
  is still available via methods on the Sampler interface.
- The `DaemonThreadFactory` class has been moved to an internal module and should not be used outside of this repository.
- The builder class for the `OpenTelemetrySdk` class has been slimmed down. The configurable details have been moved into 
  the specific provider builders, where they apply more specifically and obviously.
- Many public classes have been made `final`.
- The MetricExporter interface's `shutdown()` method now returns `CompletableResultCode` rather than void.
- The `OpenTelemetrySdk`'s builder class has been moved to the top level, rather than being an inner class. It has been renamed to 
  `OpenTelemetrySdkBuilder` as a part of that change.
- The OTLP exporters have been split into two separate modules, and the metrics exporter has been tagged with the `-alpha` version.
  If you continue to depend on the `opentelemetry-exporters-otlp` module, you will only get the trace exporter as a transitive dependency.

### Extensions

#### Bugfixes

- The `opentelemetry-extension-annotations` module now includes the api module as an `api` dependency, rather than just `implementation`.

#### Breaking Changes

- The deprecated `opentelemetry-extension-runtime-metrics` module has been removed. The functionality is available in the 
  opentelemetry-java-instrumentation project under a different module name.
- The deprecated `trace-utils` module has been removed.
- Several public classes have been made `final`.

#### Enhancements

- Some common OTLP adapter utilities have been moved into the `opentelemetry-sdk-extension-otproto` module so they can 
  be shared across OTLP exporters.

---
## Version 0.12.0 - 2020-12-04

### API

#### Bugfixes

- Usages of tracers and meters on all `OpenTelemetry` instances were being delegated to the global Meter and Tracer.
This has been corrected, and all instances should have independent Tracer and Meter instances.

#### Breaking Changes

- The `AttributesBuilder` no long accepts null values for array-valued attributes with numeric or boolean types.
- The `TextMapPropagator.fields()` method now returns a `Collection` rather than a `List`.
- `Labels` has been converted to an interface, from an abstract class. Its API has otherwise remained the same.
- `TraceState` has been converted to an interface, from an abstract class. Its API has otherwise remained the same.
- `Attributes` has been converted to an interface, from an abstract class. Its API has otherwise remained the same.
- The `ReadableAttributes` interface has been removed, as it was redundant with the `Attributes` interface. All APIs that
used or returned `ReadableAttributes` should accept or return standard `Attributes` implementations.
- `SpanContext` has been converted to an interface, from an abstract class. Its API has otherwise remained the same.
- The functional `AttributeConsumer` interface has been removed and replaced with a standard `java.util.function.BiConsumer`.
- The signature of the `BaggageBuilder.put(String, String, EntryMetadata entryMetadata)` 
method has been changed to `put(String, String, BaggageEntryMetadata)`

#### Enhancements

- A `builder()` method has been added to the OpenTelemetry interface to facilitate constructing implementations.
- An `asMap()` method has been added to the `Attributes` interface to enable conversion to a standard `java.util.Map`.
- An `asMap()` method has been added to the `Baggage` interface to enable conversion to a standard `java.util.Map`.
- An `asMap()` method has been added to the `TraceState` interface to enable conversion to a standard `java.util.Map`.
- The Semantic Attributes constants have been updated to the version in the yaml spec as of Dec 1, 2020.

#### Miscellaneous

- The `HttpTraceContext` class has been deprecated in favor of `W3CTraceContextPropagator`. `HttpTraceContext` will be removed in 0.13.0.
- The `toBuilder()` method on the OpenTelemetry interface has been deprecated and will be removed in 0.13.0.
- The `DefaultContextPropagators` class has been deprecated. Access to it will be removed in 0.13.0.
- The `TraceMultiPropagator` builder has been deprecated in favor of a simple factory method. The builder will be removed in 0.13.0.
You can access the same functionality via static methods on the `ContextPropagators` interface. 
- The `setCallback()` method on the asynchronous metric instruments has been deprecated and will be removed in 0.13.0. 
Instead, use the `setCallback()` method on the builder for the instruments.
- The `value()` method on the `StatusCode` enum has been deprecated and will be removed in 0.13.0.
- The Baggage `EntryMetadata` class has been deprecated in favor of the `BaggageEntryMetadata` interface. The class will be made non-public in 0.13.0.

### Extensions

- The `opentelemetry-extension-runtime-metrics` module has been deprecated. The functionality is available in the 
opentelemetry-java-instrumentation project under a different module name. The module here will be removed in 0.13.0.
- The `trace-utils` module has been deprecated. If you need this module, please let us know! The module will be removed in 0.13.0.
 
### SDK

#### Breaking Changes

- The `opentelemetry-sdk-tracing` module has been renamed to `opentelemetry-sdk-trace`.
- The default port the OTLP exporters use has been changed to `4317`.
- The deprecated `SpanData.getCanonicalCode()` method has been removed, along with the implementations.

#### Enhancements

- The OpenTelemetrySdk builder now supports the addition of `SpanProcessor`s to the resulting SDK.
- The OpenTelemetrySdk builder now supports the assignment of an `IdGenerator` to the resulting SDK.
- The `ReadableSpan` interface now exposes the `Span.Kind` of the span.
- The SDK no longer depends on the guava library.
- The parent SpanContext is now exposed on the `SpanData` interface.

#### Miscellaneous

- The `toBuilder()` method on the OpenTelemetrySdk class has been deprecated and will be removed in 0.13.0.
- The MultiSpanProcessor and MultiSpanExporter have been deprecated. You can access the same functionality via
the `SpanProcessor.composite` and `SpanExporter.composite` methods. The classes will be made non-public in 0.13.0.
- The `SpanData.hasRemoteParent()` method has been deprecated and will be removed in 0.13.0. If you need this information,
you can now call `SpanData.getParentSpanContext().isRemote()`.
- The default timeouts for the 2 OTLP exporters and the Jaeger exporter have been changed to 10s from 1s.

### Extensions

#### Breaking Changes

- The `opentelemetry-sdk-extension-aws-v1-support` module has been renamed to `opentelemetry-sdk-extension-aws` 
and the classes in it have been repackaged into the `io.opentelemetry.sdk.extension.aws.*` packages.

#### Bugfixes:

- The OpenTracing `TracerShim` now properly handles keys for context extraction in a case-insensitive manner.

#### Enhancements

- The `opentelemetry-sdk-extension-resources` now includes resource attributes for the process runtime via the `ProcessRuntimeResource` class.
This is included in the Resource SPI implementation that the module provides.
- The `opentelemetry-sdk-extension-aws` extension now will auto-detect AWS Lambda resource attributes.

---
## Version 0.11.0 - 2020-11-18

### API

#### Breaking changes:

- The SPI interfaces have moved to a package (not a module) separate from the API packages, and now live in `io.opentelemetry.spi.*` package namespace.
- Builder classes have been moved to the top level, rather than being inner classes. 
For example, rather than `io.opentelemetry.api.trace.Span.Builder`, the builder is now in its own top-level class: `io.opentelemetry.api.trace.SpanBuilder`.
Methods to create the builders remain in the same place as they were before.
- SpanBuilder.setStartTimestamp, Span.end, and Span.addEvent methods which accept a timestamp now accept a timestamp with a TimeUnit instead of requiring a nanos timestamp.

#### Enhancements:

- Versions of SpanBuilder.setStartTimestamp, Span.end, and Span.addEvent added which accept Instant timestamps
- Setting the value of the `io.opentelemetry.context.contextStorageProvider` System property to `default` will enforce that
the default (thread local) ContextStorage will be used for the Context implementation, regardless of what SPI implementations are
available.

#### Miscellaneous:

- Invalid W3C `TraceState` entries will now be silently dropped, rather than causing the invalidation of the entire `TraceState`.

### SDK

#### Breaking Changes:

- The builder class for the `OpenTelemetrySdk` now strictly requires its components to be SDK implementations. 
You can only build an `OpenTelemetrySdk` with `TracerSdkProvider` and `MeterSdkProvider` instances.

#### Enhancements:

- An API has been added to the SDK's MeterProvider implementation (`MeterSdkProvider`) that allows the end-user to configure
how various metrics will be aggregated. This API should be considered a precursor to a full "Views" API, and will most likely
evolve over the coming months before the metrics implementation is complete. See the javadoc for `MeterSdkProvider.registerView()` for details.

#### Miscellaneous:

- The `SpanProcessor` interface now includes default method implementations for the `shutdown()` and `forceFlush()` methods.
- The BatchRecorder implementation has been updated to actually batch the recordings, rather than simply passing them through.

### Extensions

#### Breaking Changes:

- The `@WithSpan` annotation has been moved to the `io.opentelemetry.extension.annotations` package in the `opentelemetry-extension-annotations` module 

#### Bugfixes:

- The memory pool metrics provided by the MemoryPools class in the `opentelemetry-extension-runtime-metrics` module
have been fixed to properly report the committed memory values.
 
#### Enhancements:

- A new module has been added to assist with propagating the OTel context in kotlin co-routines. 
See the `opentelemetry-extension-kotlin` module for details.

---
## Version 0.10.0 - 2020-11-06

### API

#### Enhancements

- The W3C Baggage Propagator is now available.
- The B3 Propagator now handles both single and multi-header formats.
- The B3 Propagator defaults to injecting the single B3 header, rather than the multi-header format.
- Mutating a method on `Span` now returns the `Span` to enable call-chaining.

#### Bug fixes

- The `package-info` file was removed from the `io.otel.context` package because it made the project incompatible with JPMS.

#### Breaking changes

- There have been many updates to the semantic conventions constants. The constants are now auto-generated from the YAML specification files, so the names will now be consistent across languages. For more information, see the [YAML Model for Semantic Conventions](https://github.com/open-telemetry/opentelemetry-specification/tree/master/semantic_conventions).
- All API classes have been moved into the `io.opentelemetry.api.` prefix to support JPMS users.
- The API no longer uses the `grpc-context` as the context implementation. It now uses `io.opentelemetry.context.Context`. This is published in the `opentelemetry-context` artifact. Interactions with the context were mostly moved to static methods in the `Span` and `Baggage` interfaces.
- The Baggage API has been reworked to more closely match the specification. This includes the removal of the `BaggageManager`. Baggage is fully functional within the API, without needing to install an SDK.
- `TracingContextUtils` and `BaggageUtils` were removed from the public API. Instead, use the appropriate static methods on the `Span` and `Baggage` classes, or use methods on the `Context` itself.
- The context propagation APIs have moved into the new `opentelemetry-context` context module.
- `DefaultSpan` was removed from the public API. Instead, use `Span.wrap(spanContext)` if you need a non-functional span that propagates the trace context.
- `DefaultMeter`, `DefaultMeterProvider`, `DefaultTracer` and `DefaultTracerProvider` were removed from the public API. You can access the same functionality with `getDefault()` methods on the `Meter`, `MeterProvider, `Tracer`, and `TracerProvider` classes, respectively.
- Some functionality from the `Tracer` interface is now available either on the `Span` interface or `Context` interface.
- The `OpenTelemetry` class is now an interface, with implementations. Methods on this interface have changed their names to reflect this change. For more information, see [OpenTelemetry.java](/api/src/main/java/io/opentelemetry/api/OpenTelemetry.java).
- All builder-creation methods have been renamed to `.builder()`.
- `StatusCanonicalCode` has been renamed to `StatusCode`.
- `Span.getContext()` has been renamed to `Span.getSpanContext()`.
- `AttributesBuilder` now uses `put` instead of `add` as the method name for adding attributes.
- All parameters are now marked as non-nullable by default.
- `TextMapPropagators` could receive a null carrier passed to the extract method.
- The `TextMapPropagator.Getter` interface has added a method to return the keys that the propagator uses.

### SDK

#### Enhancements

- A new `MetricData` gauge metric type is now available. 
- A new `opentelemetry-sdk-testing` module with a JUnit 5 extension to assist with testing is now available.
- The Prometheus metric exporter now consumes `gauge` metrics.
- The Jaeger gRPC exporter now maps `Resource` entries to process tags.
- The OTLP protobuf definitions were updated to the latest released version: 0.6.0. Both the `Span` and `Metric` exporters were updated to match.
- The `Sampler` interface now allows a `Sampler` implementation to update the `TraceState` that is applied to the `SpanContext` for the resulting span.

#### Breaking changes

- `TraceConfig` configuration option names (environment variables and system properties) were renamed to match the OpenTelemetery Specification. For more information, see [TraceConfig](./QUICKSTART.md#TraceConfig).
- The Jaeger gRPC exporter was updated to match the OpenTelemetry Specification. The `message` log entry attribute has been renamed to `event` and a new `dropped attributes count` attribute was added. For more information, see the [Overview](https://github.com/open-telemetry/opentelemetry-specification/blob/master/specification/overview.md).
- The `SpanData.getHasRemoteParent()` and `SpanData.getHasEnded()` methods were renamed to `hasRemoteParent()` and `hasEnded()`, respectively.
- The `IdsGenerator` interface has been renamed to `IdGenerator`, and all implementations and relevant factory methods were similarly renamed.
- The `RandomIdGenerator` is now accessible via a factory method on the `IdGenerator` class, rather than being exposed itself. Use `IdGenerator.random()` to acquire an instance.
- The OTLP metric exporter now emits `gauge` metrics where appropriate.
- `ValueObserver` instruments now generate gauge metrics, rather than non-monotonic counter-style metrics.
- `ValueObserver` instruments now use the `LastValue` aggregation instead of `MinMaxSumCount`.
- The `SpanData.*` implementation classes were removed from the public SDK, but the interfaces are still available.
- `SpanProcessor.onStart` now takes a `Context` as its first parameter.
- The `Sampler` interface now takes a parent `Context` rather than a `SpanContext`.
- Each `Sampler` has been reorganized into their own classes and moved into the `io.opentelemetry.sdk.trace.samplers` package. Factory methods that used to be on the `Samplers` class were moved to the `Sampler` interface.

### Extensions

#### Enhancements

- A new JUnit5 extension was added for writing tests. For more information, see [OpenTelemetryExtension.java](sdk/testing/src/main/java/io/opentelemetry/sdk/testing/junit5/OpenTelemetryExtension.java). 
- A Jaeger `SpanExporter` which exports via the `thrift-over-http protocol` is now available.
- A Jaeger Propagator is now available.

#### Breaking changes

- The in-memory exporter(s) have been moved to the `opentelemetry-sdk-testing` artifact.
- The OpenTracing shim factory class has been renamed from `TraceShim` to `OpenTracingShim`. The factory methods have changed because `BaggageManager` was removed and non-global `OpenTelemetry` instances are now available.
- The 's' was removed from the word "exporters" for every exporter artifact. For example, `opentelemetry-exporters-logging` was renamed to `opentelemetry-exporter-logging`. 
- The 's' was removed from the word "extensions" for the package for every SDK extension. For example, `io.opentelemetry.sdk.extensions.otproto.TraceProtoUtils` was renamed to `io.opentelemetry.sdk.extension.otproto.TraceProtoUtils`.


### Thanks
Many thanks to everyone who made this release possible!

@anuraaga @bogdandrutu @Oberon00 @thisthat @HaloFour @jkwatson @kenfinnigan @MariusVolkhart @malafeev @trask  @tylerbenson @XiXiaPdx @dengliming @hengyunabc @jarebudev @brianashby-sfx 

---
## 0.9.1 - 2020-10-07

- API
    - BREAKING CHANGE: SpanId, TraceId and TraceFlags are no longer used as instances, but only contain helper methods for managing conversion between Strings, bytes and other formats. SpanId and TraceId are now natively String-typed, and the TraceFlags is a single byte.
    - BREAKING CHANGE: Propagators now only expose a singleton instance.
    - BREAKING CHANGE: The LabelConsumer and AttributeConsumer are now first-class interfaces, and the underlying consumer interface has had the key made additionally generic. Please prefer using the specific interfaces, rather than the underlying `ReadableKeyValuePairs.KeyValueConsumer`.
    - BREAKING CHANGE: Minimum JDK version has been updated to 8, with Android API level 24.
    - BREAKING CHANGE: Metric Instrument names are now case-insensitive.
    - BREAKING CHANGE: The type-safety on Attributes has been moved to a new AttributeKey, and the AttributeValue wrappers have been removed. This impacts all the semantic attribute definitions, and the various APIs that use Attributes.
    - BREAKING CHANGE: The obsolete HTTP_STATUS_TEXT semantic attribute has been removed.
    - BREAKING CHANGE: The type of the REDIS_DATABASE_INDEX semantic attribute has been changed to be numeric.
    - BREAKING CHANGE: Constant Labels have been removed from metric Instrument definitions.
    - BREAKING CHANGE: The number of available Span Status options has been greatly reduced (from 16 to 3).
    - BREAKING CHANGE: Constant labels have been removed from metric Instrument definitions.
    - BREAKING CHANGE: The only way to specify span parenting is via a parent Context
    - BREAKING CHANGE: The default TextMapPropagator is now a no-op in the API
    - BREAKING CHANGE: CorrelationContext has been renamed to Baggage
    - BREAKING CHANGE: Null-valued span attribute behavior has been changed to being "unspecified".
    - BREAKING CHANGE: Link and Event interfaces have been removed from the API
    - BREAKING CHANGE: The Status object has been removed from the API, in favor of StatusCanonicalCode
    - BUGFIX: the `noParent` option on a Span was being ignored if it was set after setting an explicit parent.
    - BUGFIX: Attributes and Labels now preserve the latest added entry when an existing key has been used.
    - BUGFIX: Updated some of the W3C traceparent validation logic to better match the spec.
    - FaaS semantic attributes have been added
    - Semantic attribute for "exception.escaped" added

- SDK
    - BREAKING CHANGE: The names of the Sampler.Decision enum values, returned by the Sampler interface, have changed.
    - `OpenTelemetrySdk.forceFlush()` now returns a CompletableResultCode
    - BREAKING CHANGE: The `ProbabilitySampler` has been renamed to `TraceIdRatioBased`
    - BREAKING CHANGE: The environment variables/system properties for specifying exporter and span processor configuration have been updated to match the specification.
    - BREAKING CHANGE: Exported zipkin attributes have been changed to match the specification.
    - BREAKING CHANGE: Metric Descriptor attributes have been flattened into the MetricData for export.
    - BREAKING CHANGE: The OpenTelemetrySdk class now returns a TraceSdkManagement interface, rather than the concrete TracerSdkProvider.
    - BUGFIX: Zipkin span durations are now rounded up to 1 microsecond, if less than 1.
    - BUGFIX: The insecure option for OTLP export now does the correct thing. 
    - Added a configuration option for disabling SPI-provided ResourceProviders
    - New incubator module with helper classes for working with SpanData
    - AWS resources now include the `cloud.provider` attribute.

- Extensions
    - BREAKING CHANGE: Propagators now only expose a singleton instance.
    - The auto-config extension has been moved to the instrumentation project.
    - New incubator module with some utilities for mutating SpanData instances.
    - The AWS Resource extension will now pull in EKS Resource attributes.
    - New pre-release extension for handling logging natively.
 
### Thanks    
Many thanks to all who made this release possible:
   
@bogdandrutu @Oberon00 @jkwatson @thisthat @anuraaga @jarebudev @malafeev @quijote @JasonXZLiu @zoercai @eunice98k @dengliming @breedx-nr @iNikem @wangzlei @imavroukakis 

---
## 0.8.0 - 2020-09-01

- Extensions:
    - Updated metrics generated by the runtime_metrics module to match the proposed semantic conventions.
- API:
    - BREAKING CHANGE: Renamed HttpTextFormat to TextMapPropagator
    - Added a toBuilder method to the Attributes class
    - Added method to create an Attributes Builder from ReadableAttributes
    - Updates to the Attributes' null-handling to conform to the specification
    - TraceState validations were updated to match the W3C specification
    - recordException Span API now has an additional overload to support additional attributes
- SDK:
    - BUGFIX: Bound instruments with no recordings no longer generate data points.
    - BREAKING CHANGE: The Exporter interfaces have changed to be async-friendly.
    - BREAKING CHANGE: The parent context passed to the Sampler will no longer be nullable, but instead an invalid context will be passed.
    - BREAKING CHANGE: The SpanProcessor now takes a ReadWriteSpan for the onStart method
    - BREAKING CHANGE: ResourceConstants changed to ResourceAttributes
    - BREAKING CHANGE: ParentOrElse Sampler changed to be called ParentBased
    - Default Resource include the SDK attributes
    - ResourceProvider SPI to enable custom Resource providers
    - The individual pieces of the SDK are not published as individual components, in addition to the whole SDK artifact.
    - Zipkin and Jaeger exporters now include the InstrumentationLibraryInfo attributes.
    - The OTLP protobufs were updated to version 0.5.0 and the OTLP exporters were updated accordingly.

- Many thanks for contributions from @anuraaga, @dengliming, @iNikem, @huntc, @jarebudev, @MitchellDumovic, @wtyanan, @williamhu99, @Oberon00, @thisthat, @malafeev, @mateuszrzeszutek, @kenfinnigan

---
## 0.7.1 - 2020-08-14

- BUGFIX: OTLP Span Exporter: fix splitting metadata key-value substring with more than one '=' sign

---
## 0.7.0 - 2020-08-02

NOTE: This release contains non-backward-compatible breaking SDK changes

- Added an InMemoryMetricExporter
- Added a toBuilder method to Labels
- Added some semantic attribute constants
- New ZPages extension module with TraceZ and TraceConfigZ pages implemented
- Some overloads added for setting the parent Context
- Some performance improvements in HttpTraceContext implementation
- Removed null checks from the Trace APIs
- The bare API will no longer generate Trace and Span IDs when there is no parent trace context.
- Null Strings are no longer valid keys for Attributes
- BREAKING CHANGE: The Sampler API was changed
- Default endpoint is now set for the OTLP exporters
- BREAKING CHANGE: Jaeger exporter env vars/system properties were updated
- Resource attributes may now be set with a System Property as well as the environment variable.
- Added a propagator for Lightstep OpenTracing propagator
- The ZipkinSpanExporter now defaults to using the OkHttpSender
- The default Sampler in the SDK is now the ParentOrElse sampler
- BUGFIX: SpanWrapper SpanData implementation is now truly Immutable
- Added some simple logging for failed export calls
- Quieted the noisy B3 propagator
- Public constants were added for exporter configuration options
- Added a new configuration option to limit the size of Span attributes
- Many thanks for contributions from @anuraaga, @dengliming, @iNikem, @wtyanan, @williamhu99, @trask, @Oberon00, @MitchellDumovic, @FrankSpitulski, @heyams, @ptravers, @thisthat, @albertteoh, @evantorrie, @neeraj97,

---
## 0.6.0 - 2020-07-01

NOTE: This release contains non-backward-compatible breaking API and SDK changes

- Introduction of immutable Attributes for SpansEvents, Links and Resources
- Introduction of immutable Labels for Metric Instruments and Recordings
- BUGFIX: make sure null Points are not propagated to metric exporters
- Added a propagator for AWS X-Ray
- BUGFIX: IntervalMetricReader now handles exceptions thrown by metric exporters
- Renamed contrib modules to "extensions" (Note: this changes the published artifact names, as well)
- Converted CorrelationContext entry keys and values to simple Strings
- Enhanced OTLP exporter configuration options
- Added new SDK Telemetry Resource populator
- Introduced an new MultiTracePropagator to handle multiple propagation formats
- Added new AWS Resource populators
- Added an extension to populate span data into log4j2 log formats.
- Changed the MinMaxSumCount aggregations for ValueRecorders to always aggregate deltas, rather than cumulative
- Updated the OTLP protobuf and exporter to version 0.4.0 of the OTLP protobufs.

---
## 0.5.0 - 2020-06-04

TODO: fill this out

- Add helper API to get Tracer/Meter

---
## 0.4.0 - 2020-05-04
- Initial implementation of the Zipkin exporter.
- **Breaking change:** Move B3 propagator to a contrib package
- Add support for Jaeger propagator
- Start implementing support for configuring exporters using Config pattern with support to load from environment variables and system properties.
- Add support to flush the entire SDK processors and exporter pipelines.
- Mark all threads/pools as daemon.
- Add support for Jaeger remote sampler.

---
## 0.3.0 - 2020-03-27
- Initial Java API and SDK for context, trace, metrics, resource.
- Initial implementation of the Jaeger exporter.
- Initial implementation of the OTLP exporters for trace and metrics.<|MERGE_RESOLUTION|>--- conflicted
+++ resolved
@@ -1,6 +1,11 @@
 # Changelog
 
 ## Unreleased:
+
+### Semantic Conventions (alpha)
+- The `SemanticAttributes` and `ResourceAttributes` classes have been updated to match the semantic conventions
+as of specification release `1.4.0`. These classes also now expose a `SCHEMA_URL` field which points at the 
+version of the OpenTelemetry schema the files were generated from. There are no breaking changes in this update, only additions.
 
 ---
 ## Version 1.3.0 - 2021-06-09
@@ -24,18 +29,11 @@
 - The `io.opentelemetry.sdk.autoconfigure` module now supports the `OTEL_SERVICE_NAME`/`otel.service.name`
 environment variable/system property for configuring the SDK's `Resource` implementation.
 
-<<<<<<< HEAD
-### Semantic Conventions (alpha)
-- The `SemanticAttributes` and `ResourceAttributes` classes have been updated to match the semantic conventions
-as of specification release `1.4.0`. These classes also now expose a `SCHEMA_URL` field which points at the 
-version of the OpenTelemetry schema the files were generated from. There are no breaking changes in this update, only additions.
-=======
 ### Metrics (alpha)
 - The autoconfiguration code for metrics now supports durations to be provided with units attached to them (eg. "`100ms`"). This includes
 the following environment variables/system properties:
   - `OTEL_EXPORTER_OTLP_TIMEOUT`/`otel.exporter.otlp.timeout`
   - `OTEL_IMR_EXPORT_INTERVAL`/`otel.imr.export.interval`
->>>>>>> f563f449
 
 ---
 
