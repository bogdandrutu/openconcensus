--- conflicted
+++ resolved
@@ -19,12 +19,7 @@
         project(':opentelemetry-exporters-otlp'),
         project(':opentelemetry-exporters-prometheus'),
         project(':opentelemetry-exporters-zipkin'),
-<<<<<<< HEAD
-        project(':opentelemetry-integration-tests'),
-        project(':opentelemetry-integration-tests-tracecontext'),
         project(':opentelemetry-opencensus-shim'),
-=======
->>>>>>> 1b0a25a2
         project(':opentelemetry-opentracing-shim'),
         project(':opentelemetry-sdk-common'),
         project(':opentelemetry-sdk-metrics'),
